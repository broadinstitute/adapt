--- conflicted
+++ resolved
@@ -198,9 +198,9 @@
 ##### If INPUT-TYPE is `auto-from-args`:
 
 ```bash
-design.py [SEARCH-TYPE] auto-from-args [taxid] [segment] [refs] [out-tsv]
-```
-where `[taxid]` is an NCBI [taxonomy ID](https://www.ncbi.nlm.nih.gov/Taxonomy/Browser/wwwtax.cgi), `[segment]` is a segment label (e.g., 'S') or 'None' if unsegmented, `[refs]` is one or more comma-separated accessions of reference sequences for the taxon, and `[out-tsv]` specifies where to write the output TSV file.
+design.py [SEARCH-TYPE] auto-from-args [taxid] [segment] [out-tsv]
+```
+where `[taxid]` is an NCBI [taxonomy ID](https://www.ncbi.nlm.nih.gov/Taxonomy/Browser/wwwtax.cgi), `[segment]` is a segment label (e.g., 'S') or 'None' if unsegmented, and `[out-tsv]` specifies where to write the output TSV file.
 
 ##### If INPUT-TYPE is `auto-from-file`:
 
@@ -258,23 +258,6 @@
 Setting `--obj minimize-guides` tells ADAPT to minimize the number of guides in an assay subject to constraints on coverage of the input taxon's genomic diversity.
 With this objective, the following arguments to [`design.py`](./bin/design.py) are relevant:
 
-<<<<<<< HEAD
-* `-gl GUIDE_LENGTH`: Design guides to be GUIDE_LENGTH nt long.
-(Default: 28.)
-* `--predict-activity-model-path MODEL_C MODEL_R`: Predict activity of guide-target pairs and only count guides as detecting a target if they are predicted to be highly active against it.
-MODEL_C is for a classification model that predicts whether a guide-target pair is active, and MODEL_R is for a regression model that predicts a measure of activity on active pairs.
-Each argument is a path to a serialized model in TensorFlow's SavedModel format.
-Example classification and regression models are in [`models/`](./models).
-(Default: not set, which does not use predicted activity as a constraint during design.)
-* `--id-m ID_M` / `--id-frac ID_FRAC`: Design guides to perform differential identification where these parameters determine specificity.
-Allow for up to ID_M mismatches when determining whether a guide hits a sequence in a taxon other than the one for which it is being designed, and decide that a guide hits a taxon if it hits at least ID_FRAC of the sequences in that taxon.
-ADAPT does not output guides that hit group/taxons other than the one for which they are being designed.
-Higher values of ID_M and lower values of ID_FRAC correspond to more specificity.
-(Default: 2 for ID_M, 0.05 for ID_FRAC.)
-* `--auto-refs`: Automatically determine NCBI reference sequences for curation.
-* `--ref-accs [accession] [accession ...]`: Curate sequences using the reference sequence(s) identified by this NCBI GenBank accession number(s).
-This is required if `--auto-refs` is not set.
-=======
 * `-gm MISMATCHES`: Tolerate up to MISMATCHES mismatches when determining whether a guide detects a sequence.
 This argument is mainly meant to be helpful in the absence of a predictive model of activity.
 When using a predictive model of activity (via `--predict-activity-model-path` and `--predict-activity-thres`), this argument serves as an additional requirement for evaluating detection on top of the model; it can be effectively ignored by setting MISMATCHES to be sufficiently high.
@@ -308,7 +291,6 @@
 ADAPT does not design guides that hit a taxon other than the one for which they are being designed.
 Higher values of ID_M and lower values of ID_FRAC correspond to more strict specificity.
 (Default: 4 for ID_M, 0.01 for ID_FRAC.)
->>>>>>> 61dc61c0
 * `--specific-against-fastas [fasta] [fasta ...]`: Design guides to be specific against the provided sequences (in FASTA format; do not need to be aligned).
 That is, the guides should not hit sequences in these FASTA files, as measured by ID_M and ID_FRAC.
 Each `[fasta]` is treated as a separate taxon when ID_FRAC is applied.
@@ -350,6 +332,9 @@
 
 Below are key arguments to [`design.py`](./bin/design.py) when SEARCH-TYPE is `auto-from-file` or `auto-from-args`:
 
+* `--auto-refs`: Automatically determine NCBI reference sequences to use for curating genomes.
+* `--ref-accs [accession] [accession ...]`: Curate sequences using the reference sequence(s) identified by this NCBI GenBank accession number(s).
+This is required if `--auto-refs` is not set.
 * `--mafft-path MAFFT_PATH`: Use the [MAFFT](https://mafft.cbrc.jp/alignment/software/) executable at MAFFT_PATH for generating alignments.
 * `--prep-memoize-dir PREP_MEMOIZE_DIR`: Memoize alignments and statistics on these alignments to the directory specified by PREP_MEMOIZE_DIR.
 If repeatedly re-running on the same taxonomies, using this argument can significantly improve runtime across runs.
@@ -482,11 +467,7 @@
 
 Run:
 ```bash
-<<<<<<< HEAD
-design.py complete-targets auto-from-args 64320 None guides.tsv -gl 28 --obj minimize-guides -gm 1 -gp 0.95 -pl 30 -pm 2 -pp 0.95 --auto-refs --predict-activity-model-path models/classify/model-51373185 models/regress/model-f8b6fd5d --best-n-targets 10 --mafft-path MAFFT_PATH --sample-seqs 100
-=======
-design.py complete-targets auto-from-args 64320 None NC_035889 guides.tsv -gl 28 --obj maximize-activity -pl 30 -pm 1 -pp 0.95 --predict-activity-model-path models/classify/model-51373185 models/regress/model-f8b6fd5d --best-n-targets 5 --mafft-path MAFFT_PATH --sample-seqs 50 --verbose
->>>>>>> 61dc61c0
+design.py complete-targets auto-from-args 64320 None guides.tsv -gl 28 --obj maximize-activity -pl 30 -pm 1 -pp 0.95 --predict-activity-model-path models/classify/model-51373185 models/regress/model-f8b6fd5d --best-n-targets 5 --auto-refs --mafft-path MAFFT_PATH --sample-seqs 50 --verbose
 ```
 This downloads and designs assays to detect genomes of Zika virus (NCBI taxonomy ID [64320](https://www.ncbi.nlm.nih.gov/Taxonomy/Browser/wwwtax.cgi?mode=Info&id=64320)).
 You must fill in `MAFFT_PATH` with an executable of MAFFT.

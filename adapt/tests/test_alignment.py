"""Tests for alignment module.
"""

import random
import unittest
from math import log2

from adapt import alignment
from adapt.utils import lsh

__author__ = 'Hayden Metsky <hayden@mit.edu>'


class TestAlignment(unittest.TestCase):
    """Tests methods in the Alignment class.
    """

    def setUp(self):
        # Set a random seed so hash functions are always the same
        random.seed(0)

        self.a_seqs = ['ATCGAA', 'ATCGAT', 'AYCGAA', 'AYCGAT', 'AGCGAA']
        self.a = alignment.Alignment.from_list_of_seqs(self.a_seqs)

        self.b_seqs = ['ATCGAA', 'ATNNAT', 'ATCGNN', 'ATNNAT', 'ATNNAC']
        self.b = alignment.Alignment.from_list_of_seqs(self.b_seqs)

        self.c_seqs = ['ATCGAA', 'ATC-AA']
        self.c = alignment.Alignment.from_list_of_seqs(self.c_seqs)

        self.d_seqs = ['ATCGAA',
                       'ATCGAA',
                       'GGGCCC',
                       'ATCGAA',
                       'ATCGAA',
                       'ATCGAA',
                       'GGGCCC']
        self.d_seqs_aln = alignment.Alignment.from_list_of_seqs(self.d_seqs)

        self.gc = alignment.SequenceClusterer(lsh.HammingDistanceFamily(4), k=2)

    def test_make_list_of_seqs_a(self):
        self.assertEqual(self.a.make_list_of_seqs(),
                         self.a_seqs)
        self.assertEqual(self.a.make_list_of_seqs([0]),
                         ['ATCGAA'])
        self.assertEqual(self.a.make_list_of_seqs([0,3]),
                         ['ATCGAA', 'AYCGAT'])

    def test_make_list_of_seqs_b(self):
        self.assertEqual(self.b.make_list_of_seqs(),
                         self.b_seqs)

    def test_make_list_of_seqs_c(self):
        self.assertEqual(self.c.make_list_of_seqs(),
                         self.c_seqs)

    def test_make_list_of_seqs_c_with_no_gaps(self):
        self.assertEqual(self.c.make_list_of_seqs(remove_gaps=True),
                         ['ATCGAA', 'ATCAA'])

    def test_determine_consensus_sequence_a(self):
        self.assertEqual(self.a.determine_consensus_sequence(), 'ATCGAA')
        self.assertEqual(self.a.determine_consensus_sequence([0]), 'ATCGAA')
        self.assertIn(self.a.determine_consensus_sequence([2]),
                      ['ATCGAA', 'ACCGAA'])
        self.assertIn(self.a.determine_consensus_sequence([0,1]),
                      ['ATCGAA', 'ATCGAT'])
        self.assertIn(self.a.determine_consensus_sequence([1,2]),
                      ['ATCGAT', 'ATCGAA'])

        # Check weighted consensus
        self.a.seq_norm_weights = [0.1, 0.6, 0.1, 0.1, 0.1]
        self.assertEqual(self.a.determine_consensus_sequence(), 'ATCGAT')

    def test_determine_consensus_sequence_b(self):
        self.assertEqual(self.b.determine_consensus_sequence(), 'ATCGAT')

    def test_determine_consensus_sequence_c(self):
        with self.assertRaises(ValueError):
            # Should fail when determining consensus sequence given an indel
            self.c.determine_consensus_sequence()
        self.assertIn(self.c.determine_consensus_sequence([0]), 'ATCGAA')

    def test_seq_idxs_weighted(self):
        seqs = ['ATCGAA',
                'GGGCCC',
                'ATCGAA']
        seqs_aln = alignment.Alignment.from_list_of_seqs(
            seqs, seq_norm_weights=[3/7, 2/7, 2/7])

        # 'ATCGAA' is most sequences, and let's construct a guide by
        # needing more from the group consisting of these sequences
        self.assertEqual(seqs_aln.seq_idxs_weighted([]), 0)
        self.assertAlmostEqual(seqs_aln.seq_idxs_weighted([1]), 2/7)
        self.assertAlmostEqual(seqs_aln.seq_idxs_weighted([0, 2]), 5/7)
        self.assertAlmostEqual(seqs_aln.seq_idxs_weighted([0, 1, 2]), 1)

    def test_seqs_with_gap(self):
        self.assertCountEqual(self.a.seqs_with_gap(), [])
        self.assertCountEqual(self.b.seqs_with_gap(), [])
        self.assertCountEqual(self.c.seqs_with_gap(), [1])

    def test_seqs_with_required_flanking_none_required(self):
        # No required flanking sequences should yield that all match
        self.assertCountEqual(self.d_seqs_aln.seqs_with_required_flanking(
                2, 3, (None, None)),
            {0,1,2,3,4,5,6}
        )
        self.assertCountEqual(self.d_seqs_aln.seqs_with_required_flanking(
                0, 3, (None, None)),
            {0,1,2,3,4,5,6}
        )
        self.assertCountEqual(self.d_seqs_aln.seqs_with_required_flanking(
                3, 3, (None, None)),
            {0,1,2,3,4,5,6}
        )

    def test_seqs_with_required_flanking_subset_to_consider(self):
        # Only look over a subset of the input sequences
        self.assertCountEqual(self.d_seqs_aln.seqs_with_required_flanking(
                2, 3, (None, None), seqs_to_consider={2,3,6}),
            {2,3,6}
        )

    def test_seqs_with_required_flanking_end5(self):
        # Required flanking on 5' end
        self.assertCountEqual(self.d_seqs_aln.seqs_with_required_flanking(
                3, 3, ('ATC', None)),
            {0,1,3,4,5}
        )
        self.assertCountEqual(self.d_seqs_aln.seqs_with_required_flanking(
                3, 3, ('C', None)),
            {0,1,3,4,5}
        )
        self.assertCountEqual(self.d_seqs_aln.seqs_with_required_flanking(
                3, 3, ('C', None), seqs_to_consider={0,1,3,4,5}),
            {0,1,3,4,5}
        )
        self.assertCountEqual(self.d_seqs_aln.seqs_with_required_flanking(
                3, 3, ('A', None)),
            {}
        )
        self.assertCountEqual(self.d_seqs_aln.seqs_with_required_flanking(
                3, 3, ('S', None)),
            {0,1,2,3,4,5,6}
        )
        self.assertCountEqual(self.d_seqs_aln.seqs_with_required_flanking(
                3, 3, ('NC', None)),
            {0,1,3,4,5}
        )

    def test_seqs_with_required_flanking_end5_too_close(self):
        # Required flanking on 5' end, with guide too close to end
        self.assertCountEqual(self.d_seqs_aln.seqs_with_required_flanking(
                1, 3, ('ATC', None)),
            {}
        )

    def test_seqs_with_required_flanking_end3(self):
        # Required flanking on 3' end
        self.assertCountEqual(self.d_seqs_aln.seqs_with_required_flanking(
                0, 3, (None, 'CCC')),
            {2,6}
        )
        self.assertCountEqual(self.d_seqs_aln.seqs_with_required_flanking(
                0, 3, (None, 'CNN')),
            {2,6}
        )
        self.assertCountEqual(self.d_seqs_aln.seqs_with_required_flanking(
                0, 3, (None, 'SNN')),
            {0,1,2,3,4,5,6}
        )

    def test_seqs_with_required_flanking_end3_too_close(self):
        # Required flanking on 3' end, with guide too close to end
        self.assertCountEqual(self.d_seqs_aln.seqs_with_required_flanking(
                1, 3, (None, 'CCC')),
            {}
        )

    def test_seqs_with_required_flanking_both_ends(self):
        # Required flanking on both ends
        self.assertCountEqual(self.d_seqs_aln.seqs_with_required_flanking(
                2, 2, ('G', 'AA')),
            {}
        )
        self.assertCountEqual(self.d_seqs_aln.seqs_with_required_flanking(
                2, 2, ('T', 'MN')),
            {0,1,3,4,5}
        )
        self.assertCountEqual(self.d_seqs_aln.seqs_with_required_flanking(
                2, 2, ('T', 'MN'), seqs_to_consider={1,2,3,4}),
            {1,3,4}
        )
        self.assertCountEqual(self.d_seqs_aln.seqs_with_required_flanking(
                2, 2, ('K', 'MN')),
            {0,1,2,3,4,5,6}
        )
        self.assertCountEqual(self.d_seqs_aln.seqs_with_required_flanking(
                2, 2, ('K', 'MN'), seqs_to_consider={4,5}),
            {4,5}
        )

    def test_seqs_with_required_flanking_both_ends_too_close(self):
        # Required flanking on both ends, with guide too close to end
        self.assertCountEqual(self.d_seqs_aln.seqs_with_required_flanking(
                3, 2, ('K', 'MN')),
            {}
        )
        self.assertCountEqual(self.d_seqs_aln.seqs_with_required_flanking(
                0, 2, ('K', 'MN')),
            {}
        )

    def test_determine_representative_oligos(self):
        seqs = ['TCAAAT',
                'CCAAAA',
                'CATTTT',
                'CATTTT',
                'CATTTT',
                'GGGGGG',
                'CATTTT',
                'CATTTT',
                'CATTTT',
                'TCAAAT',
                'TCAAAT',
                'TCAAAA',
                'T-GGTA']
        aln = alignment.Alignment.from_list_of_seqs(seqs)
        guide_length = 6
        guide_clusterer = alignment.SequenceClusterer(
            lsh.HammingDistanceFamily(guide_length),
            k=3)
        seqs_to_consider = {0: set(range(len(seqs)))}

<<<<<<< HEAD
        representatives = aln.determine_representative_oligos(0,
=======
        # Note that, along with being a cluster consensus, 'CATTTT' is also the
        # overall consensus (according to how the consensus function is
        # defined, which takes the most common allele)

        representatives = aln.determine_representative_guides(0,
>>>>>>> f045cdf3
                guide_length, seqs_to_consider, guide_clusterer)
        self.assertSetEqual(representatives,
                {'TCAAAT', 'CCAAAA', 'GGGGGG', 'CATTTT'})

    def test_determine_representative_guides_with_distinct_consensus(self):
        # Here, unlike above, the overall consensus is not a cluster consensus
        seqs = ['TCAAAT',
                'CCAAAA',
                'CATTTT',
                'CATTTT',
                'CATTTA',
                'GGGGGG',
                'CATTTA',
                'CATTTA',
                'CATTTA',
                'TCAAAT',
                'TCAAAT',
                'TCAAAT',
                'T-GGAT']
        aln = alignment.Alignment.from_list_of_seqs(seqs)
        guide_length = 6
        guide_clusterer = alignment.SequenceClusterer(
            lsh.HammingDistanceFamily(guide_length),
            k=3)
        seqs_to_consider = {0: set(range(len(seqs)))}

        representatives = aln.determine_representative_guides(0,
                guide_length, seqs_to_consider, guide_clusterer)
        self.assertSetEqual(representatives,
                {'TCAAAT', 'CCAAAA', 'GGGGGG', 'CATTTA', 'CATTTT'})

    def test_compute_activity(self):
        # Predict guides matching target to have activity 1, and
        # starting with 'A' to have activity 2 (otherwise, 0)
        class PredictorTest:
            def __init__(self):
                self.context_nt = 1
            def compute_activity(self, start_pos, pairs):
                y = []
                for target, guide in pairs:
                    target_without_context = target[self.context_nt:len(target)-self.context_nt]
                    if guide == target_without_context:
                        if guide[0] == 'A':
                            y += [2]
                        else:
                            y += [1]
                    else:
                        y += [0]
                return y
        predictor = PredictorTest()

        seqs = ['TCAAAT',
                'CCAAAA',
                'CATTTT',
                'CATTTT',
                'CATTTT',
                'GGGGGG',
                'CATTTT',
                'CATTTT',
                'CAT-TT',
                'TCAAAT',
                'TCA-AT',
                'TCAAAA',
                'TCGGAA']
        aln = alignment.Alignment.from_list_of_seqs(seqs)

        activities_AAA = aln.compute_activity(2, 'AAA', predictor)
        self.assertListEqual(list(activities_AAA),
                [2, 2, 0, 0, 0, 0, 0, 0, 0, 2, 0, 2, 0])

        activities_TTT = aln.compute_activity(2, 'TTT', predictor)
        self.assertListEqual(list(activities_TTT),
                [0, 0, 1, 1, 1, 0, 1, 1, 0, 0, 0, 0, 0])

    def test_sequences_bound_by_oligo(self):
        seqs = ['TCAAAT',
                'CCAAAA',
                'CATTTT',
                'CATTTT',
                'CATTTT',
                'CATTTT',
                'CATTTT',
                'CATTTT',
                'CATTTT',
                'CCTTGT',
                'TCAAAT',
                'TCAAAT']
        aln = alignment.Alignment.from_list_of_seqs(seqs)

        self.assertEqual(aln.sequences_bound_by_oligo('TT', 2, 0, False,
                            required_flanking_seqs=(None, None)),
                         [2,3,4,5,6,7,8,9])
        self.assertEqual(aln.sequences_bound_by_oligo('TT', 2, 0, False,
                            required_flanking_seqs=('A', None)),
                         [2,3,4,5,6,7,8])
        self.assertEqual(aln.sequences_bound_by_oligo('TT', 2, 0, False,
                            required_flanking_seqs=('C', None)),
                         [9])
        self.assertEqual(aln.sequences_bound_by_oligo('TT', 2, 0, False,
                            required_flanking_seqs=(None, 'G')),
                         [9])
        self.assertEqual(aln.sequences_bound_by_oligo('TT', 2, 0, False,
                            required_flanking_seqs=(None, 'GN')),
                         [9])
        self.assertEqual(aln.sequences_bound_by_oligo('TT', 2, 0, False,
                            required_flanking_seqs=(None, 'N')),
                         [2,3,4,5,6,7,8,9])

    def test_sequences_bound_by_oligo_with_required_flanking(self):
        self.assertEqual(self.a.sequences_bound_by_oligo('ATCG', 0, 0, False),
                         [0,1,2,3])
        self.assertEqual(self.a.sequences_bound_by_oligo('ATCG', 0, 1, False),
                         [0,1,2,3,4])

    def test_most_common_sequence_simple(self):
        self.assertEqual(self.d_seqs_aln.determine_most_common_sequences(
                            skip_ambiguity=False),
                         ['ATCGAA'])
        self.assertEqual(self.d_seqs_aln.determine_most_common_sequences(
                            skip_ambiguity=True),
                         ['ATCGAA'])
        self.assertEqual(self.d_seqs_aln.determine_most_common_sequences(
                            n=2),
                         ['ATCGAA','GGGCCC'])
        self.assertEqual(self.d_seqs_aln.determine_most_common_sequences(
                            n=3),
                         ['ATCGAA','GGGCCC'])

    def test_most_common_sequence_weighted(self):
        seqs = ['ATCGAA',
                'GGGCCC',
                'ATCGAA']
        seqs_aln = alignment.Alignment.from_list_of_seqs(
            seqs, seq_norm_weights=[1/7, 5/7, 1/7])
        self.assertEqual(seqs_aln.determine_most_common_sequences(
                            skip_ambiguity=False),
                         ['GGGCCC'])
        self.assertEqual(seqs_aln.determine_most_common_sequences(
                            skip_ambiguity=True),
                         ['GGGCCC'])
        self.assertEqual(seqs_aln.determine_most_common_sequences(
                            n=2),
                         ['GGGCCC','ATCGAA'])
        self.assertEqual(seqs_aln.determine_most_common_sequences(
                            n=3),
                         ['GGGCCC','ATCGAA'])

    def test_most_common_sequence_with_ambiguity(self):
        seqs = ['ATCNAA',
                'ATCNAA',
                'GGGCCC',
                'ATCGAA',
                'ATCNAA',
                'ATCNAA',
                'GGGCCC']
        aln = alignment.Alignment.from_list_of_seqs(seqs)

        self.assertEqual(aln.determine_most_common_sequences(skip_ambiguity=False),
                         ['ATCNAA'])
        self.assertEqual(aln.determine_most_common_sequences(skip_ambiguity=True),
                         ['GGGCCC'])
        self.assertEqual(aln.determine_most_common_sequences(skip_ambiguity=False, n=2),
                         ['ATCNAA', 'GGGCCC'])
        self.assertEqual(aln.determine_most_common_sequences(skip_ambiguity=True, n=2),
                         ['GGGCCC', 'ATCGAA'])
        self.assertEqual(aln.determine_most_common_sequences(skip_ambiguity=False, n=3),
                         ['ATCNAA', 'GGGCCC', 'ATCGAA'])
        self.assertEqual(aln.determine_most_common_sequences(skip_ambiguity=True, n=3),
                         ['GGGCCC', 'ATCGAA'])

    def test_position_entropy_simple(self):
        seqs = ['ACCCC',
                'AAGGC',
                'AAATA',
                'AAAAA']
        aln = alignment.Alignment.from_list_of_seqs(seqs)
        all_ps = [[1],
                  [0.25, 0.75],
                  [0.25, 0.25, .5],
                  [0.25, 0.25, 0.25, 0.25],
                  [0.5, 0.5]]

        entropy = [sum([-p*log2(p) for p in ps]) for ps in all_ps]
        self.assertEqual(aln.position_entropy(), entropy)

    def test_position_entropy_weighted(self):
        seqs = ['ACCCC',
                'AAGGC',
                'AAATA',
                'AAAAA']
        aln = alignment.Alignment.from_list_of_seqs(seqs,
            seq_norm_weights = [0, 0.25, 0.5, 0.25])
        all_ps = [[1],
                  [1],
                  [0.25, 0.75],
                  [0.25, 0.5, 0.25],
                  [0.25, 0.75]]

        entropy = [sum([-p*log2(p) for p in ps]) for ps in all_ps]
        self.assertEqual(aln.position_entropy(), entropy)

    def test_position_entropy_with_ambiguity(self):
        seqs = ['MRWSYKVHDBN-']
        aln = alignment.Alignment.from_list_of_seqs(seqs)
        all_ps = [[0.5, 0.5],
                  [0.5, 0.5],
                  [0.5, 0.5],
                  [0.5, 0.5],
                  [0.5, 0.5],
                  [0.5, 0.5],
                  [1/3.0, 1/3.0, 1/3.0],
                  [1/3.0, 1/3.0, 1/3.0],
                  [1/3.0, 1/3.0, 1/3.0],
                  [1/3.0, 1/3.0, 1/3.0],
                  [0.25, 0.25, 0.25, 0.25],
                  [1]]

        entropy = [sum([-p*log2(p) for p in ps]) for ps in all_ps]
        self.assertEqual(aln.position_entropy(), entropy)

    def test_base_percentages_simple(self):
        seqs = ['ACCCC',
                'AAGGC',
                'AAATA',
                'AAAAA']
        aln = alignment.Alignment.from_list_of_seqs(seqs)
        base_p = {
            'A': 0.6,
            'C': 0.25,
            'G': 0.1,
            'T': 0.05
        }

        self.assertEqual(aln.base_percentages(), base_p)

    def test_base_percentages_weighted(self):
        seqs = ['ACCCC',
                'AAGGC',
                'AAATA',
                'AAAAA']

        aln = alignment.Alignment.from_list_of_seqs(seqs,
            seq_norm_weights = [0, 0.25, 0.5, 0.25])
        base_p = {
            'A': 0.75,
            'C': 0.05,
            'G': 0.1,
            'T': 0.1
        }

        self.assertEqual(aln.base_percentages(), base_p)

    def test_base_percentages_with_ambiguity(self):
        seqs = ['MRWSYKVHDBN-']
        aln = alignment.Alignment.from_list_of_seqs(seqs)
        base_p = {
            'A': 0.25,
            'C': 0.25,
            'G': 0.25,
            'T': 0.25
        }

        self.assertEqual(aln.base_percentages(), base_p)

    def test_construct_from_0_seqs(self):
        with self.assertRaises(Exception):
            seqs = []
            alignment.Alignment.from_list_of_seqs(seqs)


class TestSequenceClusterer(unittest.TestCase):
    """Tests the SequenceClusterer class.
    """

    def setUp(self):
        # Set a random seed so hash functions are always the same
        random.seed(0)

        family = lsh.HammingDistanceFamily(10)
        self.sc = alignment.SequenceClusterer(family, k=3)

    def test_cluster(self):
        seqs = [('ATCGAAATAA', 4),
                ('ATCGAAATAA', 5),
                ('ATTGAAATAT', 1),
                ('CTGGTCATAA', 2),
                ('CTCGTCATAA', 3)]

        clusters = self.sc.cluster(seqs)
        self.assertCountEqual(clusters,
            {frozenset({1, 4, 5}), frozenset({2, 3})})

    def test_largest_cluster(self):
        seqs = [('ATCGAAATAA', 4),
                ('ATCGAAATAA', 5),
                ('ATTGAAATAT', 1),
                ('CTGGTCATAA', 2),
                ('CTCGTCATAA', 3)]

        largest_cluster = self.sc.largest_cluster(seqs)
        self.assertCountEqual(largest_cluster, {1, 4, 5})
<|MERGE_RESOLUTION|>--- conflicted
+++ resolved
@@ -234,20 +234,15 @@
             k=3)
         seqs_to_consider = {0: set(range(len(seqs)))}
 
-<<<<<<< HEAD
-        representatives = aln.determine_representative_oligos(0,
-=======
         # Note that, along with being a cluster consensus, 'CATTTT' is also the
         # overall consensus (according to how the consensus function is
         # defined, which takes the most common allele)
-
-        representatives = aln.determine_representative_guides(0,
->>>>>>> f045cdf3
+        representatives = aln.determine_representative_oligos(0,
                 guide_length, seqs_to_consider, guide_clusterer)
         self.assertSetEqual(representatives,
                 {'TCAAAT', 'CCAAAA', 'GGGGGG', 'CATTTT'})
 
-    def test_determine_representative_guides_with_distinct_consensus(self):
+    def test_determine_representative_oligos_with_distinct_consensus(self):
         # Here, unlike above, the overall consensus is not a cluster consensus
         seqs = ['TCAAAT',
                 'CCAAAA',
@@ -269,7 +264,7 @@
             k=3)
         seqs_to_consider = {0: set(range(len(seqs)))}
 
-        representatives = aln.determine_representative_guides(0,
+        representatives = aln.determine_representative_oligos(0,
                 guide_length, seqs_to_consider, guide_clusterer)
         self.assertSetEqual(representatives,
                 {'TCAAAT', 'CCAAAA', 'GGGGGG', 'CATTTA', 'CATTTT'})

--- conflicted
+++ resolved
@@ -213,257 +213,7 @@
             {}
         )
 
-<<<<<<< HEAD
     def test_determine_representative_oligos(self):
-=======
-    def test_construct_guide_a(self):
-        self.assertEqual(self.a.construct_guide(0, 4, {0: {0,1,2,3,4}}, 0, False, self.gc),
-                         ('ATCG', {0,1,2,3}))
-        self.assertEqual(self.a.construct_guide(0, 4, {0: {0,1,2,3,4}}, 1, False, self.gc),
-                         ('ATCG', {0,1,2,3,4}))
-        self.assertEqual(self.a.construct_guide(0, 4, {0: {4}}, 1, False, self.gc),
-                         ('AGCG', {4}))
-        self.assertIn(self.a.construct_guide(0, 4, {0: {2,3}}, 0, False, self.gc),
-                      [('ATCG', {2,3}), ('ACCG', {2,3})])
-        self.assertEqual(self.a.construct_guide(1, 4, {0: {0,1,2,3,4}}, 0, False, self.gc),
-                         ('TCGA', {0,1,2,3}))
-        self.assertEqual(self.a.construct_guide(2, 4, {0: {0,1,2,3,4}}, 0, False, self.gc),
-                         ('CGAA', {0,2,4}))
-        self.assertEqual(self.a.construct_guide(2, 4, {0: {0,1,2,3,4}}, 1, False, self.gc),
-                         ('CGAA', {0,1,2,3,4}))
-        self.assertEqual(self.a.construct_guide(2, 4, {0: {0,1,2,3,4}}, 2, False, self.gc),
-                         ('CGAA', {0,1,2,3,4}))
-        self.assertIn(self.a.construct_guide(2, 4, {0: {0,1,2,3}}, 0, False, self.gc),
-                      [('CGAA', {0,2}), ('CGAT', {1,3})])
-        self.assertIn(self.a.construct_guide(2, 4, {0: {0,1,2,3}}, 1, False, self.gc),
-                      [('CGAA', {0,1,2,3}), ('CGAT', {0,1,2,3})])
-
-    def test_construct_guide_b(self):
-        # self.b has many Ns, which makes it difficult to write test cases
-        # when clustering (the clusters tend to consist of guides in
-        # which a position only has N); so pass None to guide_clusterer in
-        # construct_guide() to skip clustering
-        self.assertEqual(self.b.construct_guide(0, 4, {0: {0,1,2,3,4}}, 0, False, None),
-                         ('ATCG', {0,2}))
-        self.assertEqual(self.b.construct_guide(0, 4, {0: {0,1,2,3,4}}, 1, False, None),
-                         ('ATCG', {0,2}))
-        self.assertEqual(self.b.construct_guide(0, 4, {0: {0,1,2,3,4}}, 2, False, None),
-                         ('ATCG', {0,1,2,3,4}))
-        self.assertEqual(self.b.construct_guide(2, 4, {0: {0,1,2,3,4}}, 0, False, None),
-                         ('CGAA', {0}))
-        self.assertEqual(self.b.construct_guide(2, 4, {0: {0,1,2,3,4}}, 1, False, None),
-                         ('CGAT', {0}))
-        self.assertEqual(self.b.construct_guide(2, 4, {0: {0,1,2,3,4}}, 2, False, None),
-                         ('CGAT', {0,1,2,3}))
-        self.assertEqual(self.b.construct_guide(2, 4, {0: {0,1,2,3,4}}, 3, False, None),
-                         ('CGAT', {0,1,2,3,4}))
-        self.assertEqual(self.b.construct_guide(2, 4, {0: {2,4}}, 2, False, None),
-                         ('CGAC', {2,4}))
-        self.assertIn(self.b.construct_guide(2, 4, {0: {2,3,4}}, 2, False, None),
-                      [('CGAC', {2,4}), ('CGAT', {2,3})])
-        with self.assertRaises(alignment.CannotConstructGuideError):
-            # Should fail when 'N' is all that exists at a position
-            self.b.construct_guide(0, 4, {0: {1,3,4}}, 0, False, None)
-        with self.assertRaises(alignment.CannotConstructGuideError):
-            # Should fail when a potential guide (here, 'CGAC') cannot
-            # bind to any sequence because they all have 'N' somewhere
-            self.b.construct_guide(2, 4, {0: {2,4}}, 1, False, None)
-
-    def test_construct_guide_c(self):
-        with self.assertRaises(alignment.CannotConstructGuideError):
-            # Should fail when the only sequence given (1) has an indel
-            self.c.construct_guide(0, 4, {0: {1}}, 0, False, self.gc)
-
-    def test_construct_guide_with_weights(self):
-        seqs = ['ATCGAA',
-                'GGGCCC',
-                'GGGCCC',
-                'ATCGAA',
-                'ATCGAA']
-        seqs_aln = alignment.Alignment.from_list_of_seqs(
-            seqs, seq_norm_weights=[1/7, 2/7, 2/7, 1/7, 1/7])
-
-        self.assertEqual(seqs_aln.construct_guide(0, 4, {0: {0, 1, 2, 3, 4}},
-                            0, False, self.gc),
-                         ('GGGC', {1, 2}))
-
-        seqs_to_consider = {0: {0, 1}, 1: {2, 3, 4}}
-        percent_needed = {0: 2/7, 1: 2/7}
-        self.assertEqual(seqs_aln.construct_guide(0, 4, seqs_to_consider, 0,
-                            False, self.gc, percent_needed=percent_needed),
-                         ('GGGC', {1, 2}))
-
-    def test_construct_guide_with_groups_needed(self):
-        seqs = ['ATCGAA',
-                'ATCGAA',
-                'GGGCCC',
-                'ATCGAA',
-                'ATCGAA',
-                'ATCGAA',
-                'GGGCCC']
-        seqs_aln = alignment.Alignment.from_list_of_seqs(seqs)
-
-        seqs_to_consider = {0: {0, 1, 3, 4, 5}, 1: {2, 6}}
-        percent_needed = {0: 3/7, 1: 1/7}
-        # 'ATCGAA' is most sequences, and let's construct a guide by
-        # needing more from the group consisting of these sequences
-        self.assertEqual(seqs_aln.construct_guide(0, 4, seqs_to_consider, 0,
-                            False, self.gc, percent_needed=percent_needed),
-                         ('ATCG', {0, 1, 3, 4, 5}))
-
-        percent_needed = {0: 1/7, 1: 2/7}
-        # 'ATCGAA' is most sequences, but let's construct a guide by
-        # needing more from a group consisting of the 'GGGCCC' sequences
-        self.assertEqual(seqs_aln.construct_guide(0, 4, seqs_to_consider, 0,
-                            False, self.gc, percent_needed=percent_needed),
-                         ('GGGC', {2, 6}))
-
-    def test_construct_guide_with_suitable_fn(self):
-        seqs = ['GTATCAAAT',
-                'CTACCAAAA',
-                'GTATCAAAT',
-                'GTATCAAAT']
-        aln = alignment.Alignment.from_list_of_seqs(seqs)
-        guide_length = 6
-        seqs_to_consider = {0: {0, 1, 2, 3}}
-        guide_clusterer = alignment.SequenceClusterer(
-            lsh.HammingDistanceFamily(guide_length),
-            k=3)
-
-        # The best guide is 'GTATCA'
-        p = aln.construct_guide(0, guide_length, seqs_to_consider, 1, False, guide_clusterer)
-        gd, covered_seqs = p
-        self.assertEqual(gd, 'GTATCA')
-        self.assertEqual(covered_seqs, {0, 2, 3})
-
-        # Do not allow guides with 'TAT' in them
-        def f(guide):
-            if 'TAT' in guide:
-                return False
-            else:
-                return True
-        # Now the best guide is 'CTACCA'
-        p = aln.construct_guide(0, guide_length, seqs_to_consider, 1, False, guide_clusterer,
-            guide_is_suitable_fn=f)
-        gd, covered_seqs = p
-        self.assertEqual(gd, 'CTACCA')
-        self.assertEqual(covered_seqs, {1})
-
-        # Do not allow guides with 'A' in them
-        def f(guide):
-            if 'A' in guide:
-                return False
-            else:
-                return True
-        # Now there is no suitable guide
-        with self.assertRaises(alignment.CannotConstructGuideError):
-            aln.construct_guide(0, guide_length, seqs_to_consider, 1, False, guide_clusterer,
-                guide_is_suitable_fn=f)
-
-    def test_construct_guide_with_predictor(self):
-        seqs = ['GTATCAAAT',
-                'ATACCAAAA',
-                'GTATCAAAT',
-                'GTATCAAAT']
-        aln = alignment.Alignment.from_list_of_seqs(seqs)
-        guide_length = 6
-        seqs_to_consider = {0: {0, 1, 2, 3}}
-        guide_clusterer = alignment.SequenceClusterer(
-            lsh.HammingDistanceFamily(guide_length),
-            k=3)
-
-        # The best guide is 'GTATCA'
-        p = aln.construct_guide(0, guide_length, seqs_to_consider, 1, False, guide_clusterer)
-        gd, covered_seqs = p
-        self.assertEqual(gd, 'GTATCA')
-        self.assertEqual(covered_seqs, {0, 2, 3})
-
-        # Only predict guides starting with 'A' to be active
-        class PredictorTest:
-            def __init__(self):
-                self.context_nt = 0
-            def determine_highly_active(self, start_pos, pairs):
-                y = []
-                for target, guide in pairs:
-                    y += [guide[0] == 'A']
-                return y
-        predictor = PredictorTest()
-        # Now the best guide is 'ATACCA'
-        p = aln.construct_guide(0, guide_length, seqs_to_consider, 1, False, guide_clusterer,
-            predictor=predictor, stop_early=False)
-        gd, covered_seqs = p
-        self.assertEqual(gd, 'ATACCA')
-        self.assertEqual(covered_seqs, {1})
-
-        # Only predict guides starting with 'A' to be active, and impose an
-        # early stopping criterion
-        class PredictorTest:
-            def __init__(self):
-                self.context_nt = 0
-            def determine_highly_active(self, start_pos, pairs):
-                y = []
-                for target, guide in pairs:
-                    y += [guide[0] == 'A']
-                return y
-        predictor = PredictorTest()
-        # With early stopping, it will not find a guide
-        with self.assertRaises(alignment.CannotConstructGuideError):
-            aln.construct_guide(0, guide_length, seqs_to_consider, 1, False, guide_clusterer,
-                predictor=predictor, stop_early=True)
-
-        # Only predictor guides starting with 'C' to be active
-        class PredictorTest:
-            def __init__(self):
-                self.context_nt = 0
-            def determine_highly_active(self, start_pos, pairs):
-                y = []
-                for target, guide in pairs:
-                    y += [guide[0] == 'C']
-                return y
-        predictor = PredictorTest()
-        # Now there is no suitable guide
-        with self.assertRaises(alignment.CannotConstructGuideError):
-            aln.construct_guide(0, guide_length, seqs_to_consider, 1, False, guide_clusterer,
-                predictor=predictor)
-
-    def test_construct_guide_with_required_flanking(self):
-        seqs = ['TCAAAT',
-                'CCAAAA',
-                'CATTTT',
-                'CATTTT',
-                'CATTTT',
-                'CATTTT',
-                'CATTTT',
-                'CATTTT',
-                'CATTTT',
-                'TCAAAT',
-                'TCAAAT']
-        aln = alignment.Alignment.from_list_of_seqs(seqs)
-        guide_length = 2
-        guide_clusterer = alignment.SequenceClusterer(
-            lsh.HammingDistanceFamily(guide_length),
-            k=2)
-        seqs_to_consider = {0: set(range(len(seqs)))}
-
-        # The best guide at start=2 is 'TT', but if we require
-        # 'C' to flank on the 5' end, the best is 'AA'
-        p = aln.construct_guide(2, guide_length, seqs_to_consider, 1, False,
-            guide_clusterer, required_flanking_seqs=('C', None))
-        gd, covered_seqs = p
-        self.assertEqual(gd, 'AA')
-        self.assertEqual(covered_seqs, {0,1,9,10})
-
-        # The best guide at start=2 is 'TT', but if we require
-        # 'C' to flank on the 5' end, the best is 'AA'
-        # Now if we require 'M' on the 5' end, 'TT' will be the best guide
-        p = aln.construct_guide(2, guide_length, seqs_to_consider, 1, False,
-            guide_clusterer, required_flanking_seqs=('M', None))
-        gd, covered_seqs = p
-        self.assertEqual(gd, 'TT')
-        self.assertEqual(covered_seqs, {2,3,4,5,6,7,8})
-
-    def test_determine_representative_guides(self):
->>>>>>> f9f9d9d4
         seqs = ['TCAAAT',
                 'CCAAAA',
                 'CATTTT',

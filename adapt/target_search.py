"""Methods for searching for amplicons and guides within them.

This combines primer_search, to search for amplicons bound by primers,
and guide_search, to search for guides within those amplicons. We
term the combination of these a "target".

These methods score possible targets and search for the top N of them.
"""

import heapq
import itertools
import logging
import math
import os
import numpy as np

from adapt.utils import search
from adapt import guide_search

__author__ = 'Hayden Metsky <hayden@mit.edu>'

logger = logging.getLogger(__name__)


class TargetSearcher:
    """Methods to search for targets over a genome."""

    def __init__(self, ps, gs, obj_type='min', max_primers_at_site=None,
            max_target_length=None, obj_weights=None,
            only_account_for_amplified_seqs=False, halt_early=False,
            obj_value_shift=None, mutator=None):
        """
        Args:
            ps: PrimerSearcher object
            gs: GuideSearcher object
            obj_type: 'min' or 'max' indicating whether the objective
                should be considered to be a minimization or maximization
                problem
            max_primers_at_site: only allow amplicons in which each
                end has at most this number of primers; or None for
                no limit
            max_target_length: only allow amplicons whose length is at
                most this; or None for no limit
            obj_weights: a tuple giving weights in the target objective
                function for penalties on number of primers and amplicon
                length, relative to the guide objective value. Tuple
                (A, B) where A weighs total number of primers and B weighs
                amplicon length
            only_account_for_amplified_seqs: design guides so as to account for
                only sequences bound by primers (e.g., when obj_type is 'min',
                cover only sequences bound by the primers), rather than
                all sequences; must be False if obj_type is 'max'
            halt_early: if True, stop as soon as there are the desired number
                of targets found, even if this does not complete the
                search over the whole genome (i.e., the targets meet the
                constraints but may not be optimal)
            obj_value_shift: amount by which to shift objective values
                before they are reported. This is only intended to avoid
                confusion about reported objective values -- e.g., if
                values for some targets would be positive and others
                negative, we can shift all values upward so they are all
                positive so that there is not confusion about differences
                between positive/negative. If None (default), defaults are
                set below based on obj_type.
            mutator: a adapt.utils.mutate Mutator object. If None (default),
                do not predict activity after mutations.
        """
        self.ps = ps
        self.gs = gs

        if obj_type not in ['min', 'max']:
            raise ValueError(("obj_type must be 'min' or 'max'"))
        self.obj_type = obj_type

        self.max_primers_at_site = max_primers_at_site
        self.max_target_length = max_target_length if (max_target_length is not
                None) else math.inf

        if obj_weights is None:
            obj_weights = (0.50, 0.25)
        self.obj_weight_primers = obj_weights[0]
        self.obj_weight_length = obj_weights[1]

        if (only_account_for_amplified_seqs and
                isinstance(self.gs, guide_search.GuideSearcherMaximizeActivity)):
            # GuideSearcherMaximizeActivity only considers all sequences --
            # this is mostly for technical implementation reasons
            raise ValueError(("When maximizing activity, "
                "only_account_for_amplified_seqs must be False"))

        self.only_account_for_amplified_seqs = only_account_for_amplified_seqs

        self.halt_early = halt_early

        if obj_value_shift is None:
            if obj_type == 'min':
                # Values for all design options should all be positive, so
                # no need to shift
                self.obj_value_shift = 0
            elif obj_type == 'max':
                # Values for some design options may be positive and others
                # negative, so shift all up so that most are positive
                self.obj_value_shift = 4.0

        self.mutator = mutator

    def _find_primer_pairs(self):
        """Find suitable primer pairs using self.ps.

        Yields:
            tuple (p_i, p_j) where p_i is a tuple containing a
            primer_search.PrimerResult object, and likewise for p_j.
            The start position of p_j is > the start position of p_i.
        """
        primers = list(self.ps.find_primers(
            max_at_site=self.max_primers_at_site))
        for i in range(len(primers) - 1):
            p1 = primers[i]
            for j in range(i + 1, len(primers)):
                p2 = primers[j]
                target_length = p2.start + p2.primer_length - p1.start
                if target_length > self.max_target_length:
                    # This is longer than allowed, so skip it and anything later
                    break
                else:
                    yield (p1, p2)

    def _find_mutated_activity(self, targets):
        """Find the activities of the guides after mutation

        For each target, find the activity of the best of the guide
        set across each potential starting location after mutation,
        averaged across the sequences.

        Args:
            targets: list of tuples (obj_value, target) where target is a tuple
                ((p1, p2), (guides_stats, guides))
        Returns:
            list of mutated activities, ordered by target's ordering.

        """
        mutated_activities = [None] * len(targets)
        for i, (obj_value, target) in enumerate(targets):
            ((p1, p2), (guides_stats, guides)) = target
            mutated_activities[i] = max(max(np.average(
                        self.gs.aln.compute_activity(
                            start_pos,
                            guide,
                            self.gs.predictor,
                            self.mutator))
                    for start_pos in self.gs._selected_positions[guide])
                for guide in guides)
        return mutated_activities

    def find_targets(self, best_n=10, no_overlap='amplicon'):
        """Find targets across an alignment.

        Args:
            best_n: only store and output the best_n targets according
                to the objective
            no_overlap: if 'amplicon', do not allow targets in the output
                whose amplicons (target range) overlap; if 'primer', do not
                allow targets in the output if both primers overlap.
                When not 'none', if a target overlaps with a target already
                in the output, this *replaces* the overlapping one with
                the new one if the new one has a better objective value.
                When 'none', many targets in the best_n may be very similar

        Returns:
            list of tuples (obj_value, target) where target is a tuple
            ((p1, p2), (guides_stats, guides)); (p1, p2) is a pair
            of PrimerResult objects, and guides is a list of guides that
            meet the constraints within the window bound by (p1, p2)
        """

        # Store a heap containing the best_n primer/guide targets;
        # store each as a tuple ((+/-)obj_value, push_id, target)
        # The heap is a min heap, so popped values are the ones with
        # the smallest value in the first element
        #   - When self.obj_type is 'min' we store -obj_value in the
        #     first element so that the one with the highest objective
        #     value (worst) is popped.
        #   - When self.obj_type is 'max' we store +obj_value in
        #     the first element so that the one with the smallest
        #     objective value (worst) is popped
        # In both cases, target_heap[0] refers to the target with the
        # worst objective value
        # We also store push_id (a counter on the push) to break ties
        # when costs are equivalent (choosing the one pushed first, i.e.,
        # the lower push_id); otherwise, there will be an error on
        # ties if target is not comparable
        target_heap = []
        push_id_counter = itertools.count()

        assert self.obj_type in ['min', 'max']
        assert no_overlap in ['amplicon', 'primer', 'none']
        def obj_value(i):
            # Return objective value of the i'th element
            if self.obj_type == 'min':
                return -1 * target_heap[i][0]
            elif self.obj_type == 'max':
                return target_heap[i][0]

        def obj_value_is_better(new, old):
            # Compare new objective value to old, and return True iff
            # new is better
            if self.obj_type == 'min':
                if new < old:
                    return True
            elif self.obj_type == 'max':
                if new > old:
                    return True
            return False

        # Determine a best-case objective value from the guide search
        # This is useful for pruning the search
        best_guide_obj_value = self.gs.best_obj_value()

        num_primer_pairs = 0
        num_suitable_primer_pairs = 0
        last_window_start = -1
        for p1, p2 in self._find_primer_pairs():
            if self.halt_early and len(target_heap) >= best_n:
                # Enough targets were found
                # Stop early without completing the search
                break

            num_primer_pairs += 1

            target_length = p2.start + p2.primer_length - p1.start

            # Determine a window between the two primers
            window_start = p1.start + p1.primer_length
            window_end = p2.start

            # To be a suitable window, p2 must start after p1 ends
            if window_end <= window_start:
                continue
            window_length = window_end - window_start

            # To consider this window, a guide must fit within it
            if window_length < self.gs.min_oligo_length:
                continue

            # If here, the window passed basic checks
            num_suitable_primer_pairs += 1

            # Since window_start increases monotonically, we no
            # longer need to memoize guide covers between the last
            # and current start
            assert window_start >= last_window_start
            for pos in range(last_window_start, window_start):
                self.gs._cleanup_memo(pos)
            last_window_start = window_start

            # Calculate a cost of the primers
            p1_num = p1.num_primers
            p2_num = p2.num_primers
            cost_primers = self.obj_weight_primers * (p1_num + p2_num)

            # Calculate a cost of the window length
            cost_window = self.obj_weight_length * math.log2(window_length)

            # Calculate a best-case objective value for this target,
            # which can be done assuming a best-case for the guide search
            # This is useful for pruning the search
            if self.obj_type == 'min':
                best_possible_obj_value = (best_guide_obj_value +
                        cost_primers + cost_window)
            elif self.obj_type == 'max':
                best_possible_obj_value = (best_guide_obj_value -
                        cost_primers - cost_window)

            # Check if we should bother trying to find guides in this window
            if len(target_heap) >= best_n:
                curr_worst_obj_value = obj_value(0)
                if self.obj_type == 'min':
                    if best_possible_obj_value >= curr_worst_obj_value:
                        # The objective value is already >= than all in the
                        # current best_n, and will only stay the same or get
                        # bigger after adding the term for guides, so there is
                        # no reason to continue considering this window
                        continue
                elif self.obj_type == 'max':
                    if best_possible_obj_value <= curr_worst_obj_value:
                        # The objective value is <= all in the current best_n
                        # even in the best-case outcome for the guide search,
                        # and it will only stay the same or be smaller after
                        # adding the term for guides, so there is no reason to
                        # continue considering this window
                        continue

            # If targets should not overlap and this overlaps a target
            # already in target_heap, check if we should bother trying to
            # find guides in this window
            # Note that this strategy does have the possibility of leading
            # to suboptimal solutions. Effectively, successive windows
            # can repeatedly remove other overlapping ones that might
            # otherwise be in the best_n. For example, consider targets
            # A, B, and C where A overlaps B and B overlaps C but A
            # does not overlap C. And say the true ranking is
            # A<B<C, but their objective values are close and better than
            # any other possible target option. Adding B would remove
            # A, and then adding C would remove B. So we are left with
            # only C from this set of targets, but ideally we would
            # like to have both A and C. One way around this might be
            # to keep a heap with >best_n options and only prune for
            # diverse solutions (non-overlap) later on.
            overlapping_i = []
            if no_overlap == 'amplicon':
                # Check if any targets already in target_heap overlap
                # with this target
                this_start = p1.start
                this_end = this_start + target_length
                for i in range(len(target_heap)):
                    _, _, target_i = target_heap[i]
                    (p1_i, p2_i), _ = target_i
                    i_start = p1_i.start
                    i_end = p2_i.start + p2_i.primer_length
                    if (this_start < i_end) and (i_start < this_end):
                        # Replace target_i
                        overlapping_i += [i]
            if no_overlap == 'primer':
                for i in range(len(target_heap)):
                    _, _, target_i = target_heap[i]
                    (p1_i, p2_i), _ = target_i
                    if p1.overlaps(p1_i) and p2.overlaps(p2_i):
                        # Replace target_i
                        overlapping_i += [i]
            if overlapping_i:
                # target overlaps with one or more entries already in
                # target_heap
                could_replace = False
                for i in overlapping_i:
                    if obj_value_is_better(best_possible_obj_value,
                            obj_value(i)):
                        could_replace = True
                        break
                if could_replace is False:
                    # We will try to replace an entry in overlapping_i (i) with
                    # a new entry, but the objective value is such that, even
                    # in the best-case, it will not replace i. So there is
                    # no reason for considering this window (it will never
                    # replace i)
                    continue

            logger.info(("Found window [%d, %d) bound by primers that could "
                "be in the best %d targets; looking for guides within this; "
                "heap has %d valid targets currently"),
                window_start, window_end, best_n, len(target_heap))

            # Determine what set of sequences the guides should account for
            if self.only_account_for_amplified_seqs:
                # Find the sequences that are bound by some primer in p1 AND
                # some primer in p2
                # Note that this is only implemented when self.gs is an
                # instance of GuideSearcherMinimizeGuides (i.e., not for
                # MaximizeActivity -- mostly for technical implementation
                # reasons)
                p1_bound_seqs = self.ps.seqs_bound(p1.primers_in_cover)
                p2_bound_seqs = self.ps.seqs_bound(p2.primers_in_cover)
                primer_bound_seqs = p1_bound_seqs & p2_bound_seqs
                guide_seqs_to_consider = primer_bound_seqs
            else:
                # Design across the entire collection of sequences
                # This may lead to more guides being designed than if only
                # designing across primer_bound_seqs (below) because more
                # sequences must be considered in the design
                # But this can improve runtime because the seqs_to_consider
                # used by self.gs in the design will be more constant
                # across different windows, which will enable it to better
                # take advantage of memoization (in self.gs._memoized_guides)
                # during the design
                guide_seqs_to_consider = None

            # Find guides in the window
            if isinstance(self.gs, guide_search.GuideSearcherMinimizeGuides):
                extra_args = {'only_consider': guide_seqs_to_consider}
            else:
                extra_args = {}
            try:
                guides = self.gs._find_oligos_in_window(
                    window_start, window_end, **extra_args)
            except search.CannotAchieveDesiredCoverageError:
                # No more suitable guides; skip this window
                continue
            except search.CannotFindAnyOligosError:
                # No suitable guides in this window; skip it
                continue

            if len(guides) == 0:
                # This can happen, for example, if primer_bound_seqs is
                # empty; then no guides are required
                # Skip this window
                continue

            # Compute activities across target sequences, and expected, median,
            # and 5th percentile of activities
            if self.gs.predictor is not None:
                activities = self.gs.oligo_set_activities(window_start,
                        window_end, guides)
                guides_activity_expected = self.gs.oligo_set_activities_expected_value(
                        window_start, window_end, guides,
                        activities=activities)
                guides_activity_median, guides_activity_5thpctile = \
                        self.gs.oligo_set_activities_percentile(
                                window_start, window_end, guides, [50, 5],
                                activities=activities)
            else:
                # There is no predictor to predict activities
                # This should only be the case if self.obj_type is 'min',
                # and may not necessarily be the case if self.obj_type is
                # 'min'
                activities = None
                guides_activity_expected = math.nan
                guides_activity_median, guides_activity_5thpctile = \
                        math.nan, math.nan
            # Calculate fraction of sequences bound by the guides
            if isinstance(self.gs, guide_search.GuideSearcherMinimizeGuides):
                guides_frac_bound = self.gs.total_frac_bound(guides)
            elif isinstance(self.gs, guide_search.GuideSearcherMaximizeActivity):
                guides_frac_bound = self.gs.total_frac_bound(
                        window_start, window_end, guides,
                        activities=activities)
            guides_stats = (guides_frac_bound, guides_activity_expected,
                    guides_activity_median, guides_activity_5thpctile)

            # Calculate a total objective value
            if self.obj_type == 'min':
                obj_value_total = (self.gs.obj_value(guides) +
                        cost_primers + cost_window)
                obj_value_to_add = -1 * obj_value_total
            elif self.obj_type == 'max':
                gs_obj_value = self.gs.obj_value(window_start, window_end,
                        guides, activities=activities)
                obj_value_total = (gs_obj_value -
                        cost_primers - cost_window)
                obj_value_to_add = obj_value_total

            # Add target to the heap (but only keep it if there are not
            # yet best_n targets or it has one of the best_n best objective
            # values)
            target = ((p1, p2), (guides_stats, guides))
            entry = (obj_value_to_add, next(push_id_counter), target)
            if overlapping_i:
                # target overlaps with an entry already in target_heap;
                # consider replacing that entry with new entry
                if len(overlapping_i) == 1:
                    # Almost all cases will satisfy this: the new entry
                    # overlaps just one existing entry; optimize for this case
                    i = overlapping_i[0]
                    if obj_value_is_better(obj_value_total, obj_value(i)):
                        # Replace i with entry
                        target_heap[i] = entry
                        heapq.heapify(target_heap)
                else:
                    # For some edge cases, the new entry overlaps with
                    # multiple existing entries
                    # Check if the new entry has a sufficiently low cost
                    # to justify removing any existing overlapping entries,
                    # where 'sufficiently low cost' means a lower cost than
                    # all of the overlapping targets
                    obj_value_is_sufficiently_good = True
                    for i in overlapping_i:
                        if obj_value_is_better(obj_value(i), obj_value_total):
                            obj_value_is_sufficiently_good = False
                            break
                    if obj_value_is_sufficiently_good:
                        # Remove all entries that overlap the new entry,
                        # then add the new entry
                        for i in sorted(overlapping_i, reverse=True):
                            del target_heap[i]
                        target_heap.append(entry)
                        heapq.heapify(target_heap)
                        # Note that this can lead to cases in which the size
                        # of the output (target_heap) is < best_n, or in which
                        # there is an entry with poor objective value, because
                        # in certain edge cases we might finish the search
                        # having removed >1 entry but only replacing it with
                        # one, and if the search continues for a short time
                        # after, len(target_heap) < best_n could result in
                        # some poor entries being placed into the heap
            elif len(target_heap) < best_n:
                # target_heap is not yet full, so push entry to it
                heapq.heappush(target_heap, entry)
            else:
                # target_heap is full; consider replacing the worst entry
                # with the new entry
                curr_worst_obj_value = obj_value(0)
                if obj_value_is_better(obj_value_total, curr_worst_obj_value):
                    # Push the entry into target_heap, and pop out the
                    # worst one
                    heapq.heappushpop(target_heap, entry)

        if len(target_heap) == 0:
            logger.warning(("Zero targets were found. The number of total "
                "primer pairs found was %d and the number of them that "
                "were suitable (passing basic criteria, e.g., on length) "
                "was %d"), num_primer_pairs, num_suitable_primer_pairs)

        # Invert the objective values if they were inverted (target_heap had
        # been storing the negative of each objective value for minimization),
        # toss push_id, and sort by objective value
        # In particular, sort by a 'sort_tuple' whose first element is
        # objective_value and then the target endpoints; it has the target
        # endpoints to break ties in objective value
        if self.obj_type == 'min':
            r = [(-obj_value, target) for obj_value, push_id, target in target_heap]
            r_with_sort_tuple = []
            for (obj_value, target) in r:
                ((p1, p2), (guides_stats, guides)) = target
                target_start = p1.start
                # Sort all fields of sort_tuple in ascending order
                sort_tuple = (obj_value, target_start)
                r_with_sort_tuple += [(sort_tuple, obj_value, target)]
            r_with_sort_tuple = sorted(r_with_sort_tuple, key=lambda x: x[0])
        elif self.obj_type == 'max':
            r = [(obj_value, target) for obj_value, push_id, target in target_heap]
            r_with_sort_tuple = []
            for (obj_value, target) in r:
                ((p1, p2), (guides_stats, guides)) = target
                target_start = p1.start
                # Sort obj_value in descending order, and target_start in
                # ascending order
                sort_tuple = (-1 * obj_value, target_start)
                r_with_sort_tuple += [(sort_tuple, obj_value, target)]
            r_with_sort_tuple = sorted(r_with_sort_tuple, key=lambda x: x[0])
        r = [(obj_value, target) for sort_tuple, obj_value, target in r_with_sort_tuple]

        # Shift obj_value
        r = [(obj_value + self.obj_value_shift, target)
                for obj_value, target in r]

        return r

    def find_and_write_targets(self, out_fn, best_n=10, no_overlap='amplicon',
            annotations=[]):
        """Find targets across an alignment, and write them to a file.

        This writes a table of the targets to a file, in which each
        row corresponds to a target in the genome (primer and guide
        sets).

        Args:
            out_fn: output TSV file to write targets
            best_n: only store and output the best_n targets according to
                objective value
            no_overlap: if 'amplicon', do not allow targets in the output
                whose amplicons (target range) overlap; if 'primer', do not
                allow targets in the output if both primers overlap.
                When not 'none', if a target overlaps with a target already
                in the output, this *replaces* the overlapping one with
                the new one if the new one has a better objective value.
                When 'none', many targets in the best_n may be very similar
            annotations: list of annotations as dictionaries with keys "type",
                "start", "end", "gene", "product", & "note". If not empty,
                output TSV will include a column of which annotations the
                target overlaps with
        """
        targets = self.find_targets(best_n=best_n, no_overlap=no_overlap)
        if self.mutator:
            mutated_activity = self._find_mutated_activity(targets)
        overlapping_annotations = None
        if len(annotations) > 0:
            overlapping_annotations = []
            for target in targets:
                (_, ((p1, p2), _)) = target
                target_overlapping_annotations = []
                for annotation in annotations:
                    # Annotation start can be greater than the end (if it is a
                    # complement), so sort to find which is smaller
                    annotation_start, annotation_end = sorted(
                        [int(annotation['start']), int(annotation['end'])])
                    if (((annotation_start <= p1.start) and
                         (annotation_end >= p1.start)) or
                        ((annotation_start > p1.start) and
                         (annotation_start <= p2.start+p2.primer_length))):
                        target_overlapping_annotations.append(annotation)
                overlapping_annotations.append(target_overlapping_annotations)

        with open(out_fn, 'w') as outf:
            # Write a header
            headers = ['objective-value', 'target-start', 'target-end',
                'target-length',
                'left-primer-start', 'left-primer-num-primers',
                'left-primer-frac-bound', 'left-primer-target-sequences',
                'right-primer-start', 'right-primer-num-primers',
                'right-primer-frac-bound', 'right-primer-target-sequences',
                'num-guides', 'total-frac-bound-by-guides',
                'guide-set-expected-activity',
                'guide-set-median-activity', 'guide-set-5th-pctile-activity',
                'guide-expected-activities',
                'guide-target-sequences', 'guide-target-sequence-positions']
            if self.mutator:
                headers.append('guide-set-5th-pctile-mutated-activity')
            if overlapping_annotations:
                headers.append('overlapping-annotations')

            outf.write('\t'.join(headers) + '\n')

            for i, (obj_value, target) in enumerate(targets):
                ((p1, p2), (guides_stats, guides)) = target

                # Break out guides_stats
                guides_frac_bound, guides_activity_expected, guides_activity_median, guides_activity_5thpctile = guides_stats

                # Determine the target endpoints
                target_start = p1.start
                target_end = p2.start + p2.primer_length
                target_length = target_end - target_start

                # Construct string of primers and guides
                p1_seqs_sorted = sorted(list(p1.primers_in_cover))
                p1_seqs_str = ' '.join(p1_seqs_sorted)
                p2_seqs_sorted = sorted(list(p2.primers_in_cover))
                p2_seqs_str = ' '.join(p2_seqs_sorted)
                guides_seqs_sorted = sorted(list(guides))
                guides_seqs_str = ' '.join(guides_seqs_sorted)

                # Find positions of the guides
                guides_positions = [self.gs._selected_positions[gd_seq]
                                    for gd_seq in guides_seqs_sorted]
                guides_positions_str = ' '.join(str(p) for p in guides_positions)

                # Find expected activity for each guide
                window_start = p1.start + p1.primer_length
                window_end = p2.start
                if self.gs.predictor is not None:
                    expected_activities_per_guide_dict = \
                            self.gs.guide_set_activities_expected_value_per_guide(
                                window_start, window_end, guides_seqs_sorted)
                    expected_activities_per_guide = \
<<<<<<< HEAD
                            [self.gs.oligo_activities_expected_value(
                                window_start, window_end, gd_seq)
                                for gd_seq in guides_seqs_sorted]
=======
                            [expected_activities_per_guide_dict[gd_seq]
                             for gd_seq in guides_seqs_sorted]
>>>>>>> f371c93f
                else:
                    # There is no predictor to predict activities
                    # This should only be the case if self.obj_type is 'min',
                    # and may not necessarily be the case if self.obj_type is
                    # 'min'
                    expected_activities_per_guide = \
                            [math.nan for gd_seq in guides_seqs_sorted]
                expected_activities_per_guide_str = ' '.join(
                        str(a) for a in expected_activities_per_guide)

                line = [obj_value, target_start, target_end, target_length,
                    p1.start, p1.num_primers, p1.frac_bound, p1_seqs_str,
                    p2.start, p2.num_primers, p2.frac_bound, p2_seqs_str,
                    len(guides), guides_frac_bound, guides_activity_expected,
                    guides_activity_median, guides_activity_5thpctile,
                    expected_activities_per_guide_str,
                    guides_seqs_str, guides_positions_str]
                if self.mutator:
                    line.append(mutated_activity[i])
                if overlapping_annotations:
                    overlapping_annotations_strs = []
                    for overlapping_annotation in overlapping_annotations[i]:
                        overlapping_annotations_strs.append('%s (%s) [%s-%s]'
                                % (overlapping_annotation['product'],
                                   overlapping_annotation['type'],
                                   overlapping_annotation['start'],
                                   overlapping_annotation['end']))
                    overlapping_annotations_str = \
                        '; '.join(overlapping_annotations_strs)
                    line.append(overlapping_annotations_str)

                outf.write('\t'.join([str(x) for x in line]) + '\n')


class DesignTarget:
    """Store information on a design of a single target.
    """

    def __init__(self, target_start, target_end, guide_seqs,
            left_primer_seqs, right_primer_seqs, obj_value):
        self.target_start = target_start
        self.target_end = target_end
        self.guide_seqs = tuple(sorted(guide_seqs))
        self.left_primer_seqs = tuple(sorted(left_primer_seqs))
        self.right_primer_seqs = tuple(sorted(right_primer_seqs))
        self.obj_value = obj_value

    @staticmethod
    def read_design_targets(fn, num_targets=None):
        """Read a collection of targets from a file.

        Args:
            fn: path to a TSV file giving targets
            num_targets: only construct a Design from the top num_targets
                targets, as ordered by cost (if None, use all)

        Returns:
            list of DesignTarget objects
        """
        if not os.path.isfile(fn):
            return None

        rows = []
        has_objective_value = False
        with open(fn) as f:
            col_names = {}
            for i, line in enumerate(f):
                line = line.rstrip()
                ls = line.split('\t')
                if i == 0:
                    # Parse header
                    for j in range(len(ls)):
                        col_names[j] = ls[j]
                else:
                    # Read each column as a variable
                    cols = {}
                    for j in range(len(ls)):
                        cols[col_names[j]] = ls[j]
                    if has_objective_value:
                        rows += [(cols['objective-value'], cols['target-start'],
                                 cols['target-end'], cols)]
                    else:
                        rows += [cols]

        # Pull out the best N targets, assuming rows are already sorted
        # as desired
        if num_targets != None:
            if has_objective_value is False:
                raise Exception(("Cannot pull out best targets; objective "
                    "value is not given"))
            if len(rows) < num_targets:
                raise Exception(("The number of rows in a design (%d) is fewer "
                    "than the number of targets to read (%d)") %
                    (len(rows), num_targets))
            rows = rows[:num_targets]

        targets = []
        for row in rows:
            if has_objective_value:
                _, _, _, cols = row
                obj_value = float(cols['objective-value'])
            else:
                cols = row
                obj_value = None
            targets += [DesignTarget(
                int(cols['target-start']),
                int(cols['target-end']),
                cols['guide-target-sequences'].split(' '),
                cols['left-primer-target-sequences'].split(' '),
                cols['right-primer-target-sequences'].split(' '),
                obj_value
            )]

        return targets<|MERGE_RESOLUTION|>--- conflicted
+++ resolved
@@ -627,17 +627,11 @@
                 window_end = p2.start
                 if self.gs.predictor is not None:
                     expected_activities_per_guide_dict = \
-                            self.gs.guide_set_activities_expected_value_per_guide(
+                            self.gs.oligo_set_activities_expected_value_per_oligo(
                                 window_start, window_end, guides_seqs_sorted)
                     expected_activities_per_guide = \
-<<<<<<< HEAD
-                            [self.gs.oligo_activities_expected_value(
-                                window_start, window_end, gd_seq)
-                                for gd_seq in guides_seqs_sorted]
-=======
                             [expected_activities_per_guide_dict[gd_seq]
                              for gd_seq in guides_seqs_sorted]
->>>>>>> f371c93f
                 else:
                     # There is no predictor to predict activities
                     # This should only be the case if self.obj_type is 'min',

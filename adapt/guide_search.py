"""Methods for searching for optimal guides to use for a diagnostic.
"""

from collections import defaultdict
import logging
import math
import random

import numpy as np

from adapt import alignment
from adapt.utils import oligo
from adapt.utils import search
from adapt.utils import index_compress
from adapt.utils import lsh
from adapt.utils import predict_activity
from adapt.utils import weight

__author__ = 'Hayden Metsky <hmetsky@broadinstitute.org>, Priya P. Pillai <ppillai@broadinstitute.org>'

logger = logging.getLogger(__name__)


class GuideSearcher(search.OligoSearcher):
    """Methods to search for guides to use for a diagnostic.

    This is a base class, with subclasses defining methods depending on the
    objective. It should not be used without subclassing, as it does not define
    all the positional arguments necessary for search.OligoSearcher.

    """
<<<<<<< HEAD
    def __init__(self, guide_length, **kwargs):
        """
=======

    def __init__(self, aln, guide_length, missing_data_params,
                 guide_is_suitable_fn=None,
                 required_guides={}, blacklisted_ranges={},
                 allow_gu_pairs=False, required_flanking_seqs=(None, None),
                 do_not_memoize_guides=False,
                 predictor=None):
        """
        Args:
            aln: alignment.Alignment representing an alignment of sequences
            guide_length: length of the guide to construct
            missing_data_params: tuple (a, b, c) specifying to not attempt to
                design guides overlapping sites where the fraction of
                sequences with missing data is > min(a, max(b, c*m), where m is
                the median fraction of sequences with missing data over the
                alignment
            guide_is_suitable_fn: if set, the value of this argument is a
                function f(x) such that this will only construct a guide x
                for which f(x) is True
            required_guides: dict that maps guide sequences to their position
                in the alignment; all of these guide sequences are immediately
                placed in the set of covering guides for their appropriate
                windows before finding other guides, so that they are
                guaranteed to be in the output (i.e., the set of covering
                guides is initialized with these guides)
            blacklisted_ranges: set of tuples (start, end) that provide
                ranges in the alignment from which guides should not be
                constructed. No guide that might overlap these ranges is
                constructed. Note that start is inclusive and end is
                exclusive.
            allow_gu_pairs: if True, tolerate G-U base pairs between a
                guide and target when computing whether a guide binds
            required_flanking_seqs: tuple (s5, s3) that specifies sequences
                on the 5' (left; s5) end and 3' (right; s3) end flanking
                the guide (in the target, not the guide) that must be
                present for a guide to bind; if either is None, no
                flanking sequence is required for that end
            do_not_memoize_guides: if True, never memoize the results of
                computed guides at a site and always compute the guides (this
                can be useful if we know the memoized result will never be used
                and memoizing it may be slow, or if we want to benchmark
                performance with/without memoization)
            predictor: adapt.utils.predict_activity.Predictor object. If
                None, do not predict activities.
        """
        self.aln = aln
        self.guide_length = guide_length

        # Because calls to compute guides at a site are expensive and are
        # repeated very often, memoize the output
        self._memoized_guides = defaultdict(dict)
        self._memoized_guides_last_inner_dict = None
        self._memoized_guides_last_inner_dict_key = None
        self._memoized_guides_num_removed_since_last_resize = 0
        self.do_not_memoize_guides = do_not_memoize_guides

        # Save the positions of selected guides in the alignment so these can
        # be easily revisited. In case a guide sequence appears in multiple
        # places, store a set of positions
        self._selected_guide_positions = defaultdict(set)

        # Determine a threshold at which to ignore sites with too much
        # missing data
        missing_max, missing_min, missing_coeff = missing_data_params
        self.missing_threshold = min(missing_max, max(missing_min,
            missing_coeff * self.aln.median_sequences_with_missing_data()))

        self.guide_is_suitable_fn = guide_is_suitable_fn

        self.required_guides = required_guides

        # Verify positions of the guides are within the alignment
        highest_possible_gd_pos = self.aln.seq_length - self.guide_length
        for gd, gd_pos in self.required_guides.items():
            if gd_pos < 0 or gd_pos > highest_possible_gd_pos:
                raise Exception(("A guide with sequence '%s' at position %d "
                    "is required to be in the output, but does not fall "
                    "within the alignment") % (gd, gd_pos))

        # Because determining which sequences are covered by each required
        # guide is expensive and will be done repeatedly on the same guide,
        # memoize them
        self._memoized_seqs_covered_by_required_guides = {}

        self.blacklisted_ranges = blacklisted_ranges

        # Verify blacklisted ranges are within the alignment
        for start, end in blacklisted_ranges:
            if start < 0 or end <= start or end > self.aln.seq_length:
                raise Exception(("A blacklisted range [%d, %d) is invalid "
                    "for a given alignment; ranges must fall within the "
                    "alignment: [0, %d)") % (start, end, self.aln.seq_length))

        self.allow_gu_pairs = allow_gu_pairs

        self.required_flanking_seqs = required_flanking_seqs

        self.guide_clusterer = alignment.SequenceClusterer(
            lsh.HammingDistanceFamily(guide_length),
            k=min(10, int(guide_length/2)))

        self.predictor = predictor

    def _compute_guide_memoized(self, start, call_fn, key_fn, use_last=False,
            compress=True):
        """Make a memoized call to compute a guide.

        The actual computation is defined in a subclass and passed as
        a function (call_fn) here -- it can be to construct a guide or
        to compute information (e.g., expected activity) about different
        guides in a ground set.

        Args:
            start: start position in alignment at which to target
            call_fn: function to call for compute guide(s)
            key_fn: function call to construct a key from current state
            use_last: if set, check for a memoized result by using the last
                key constructed (it is assumed that key is identical to
                the last provided values)
            compress: if True, compress the output of call_fn() before
                memoizing

        Returns:
            result of call_fn()
        """
        if use_last:
            # key (defined below) can be large and slow to hash; therefore,
            # assume that the last computed key is identical to the one that
            # would be computed here (i.e., call_state is the same), and use
            # the last inner dict to avoid having to hash key
            assert self._memoized_guides_last_inner_dict is not None
            inner_dict = self._memoized_guides_last_inner_dict
        else:
            key = key_fn()
            if key in self._memoized_guides:
                inner_dict = self._memoized_guides[key]
            else:
                inner_dict = {}
                self._memoized_guides[key] = inner_dict
            self._memoized_guides_last_inner_dict_key = key

        if start in inner_dict:
            # The result has been memoized

            p_memoized = inner_dict[start]

            # p was compressed before memoizing it; decompress
            # it before returning it
            if p_memoized is None:
                p = None
            else:
                if compress:
                    p = self._decompress_compute_guide_result(p_memoized)
                else:
                    p = p_memoized
        else:
            # The result is not memoized; compute it and memoize it

            p = call_fn()

            if p is None:
                p_to_memoize = None
            else:
                if compress:
                    # Compress p before memoizing it
                    p_to_memoize = self._compress_compute_guide_result(p)
                else:
                    p_to_memoize = p

            inner_dict[start] = p_to_memoize

        self._memoized_guides_last_inner_dict = inner_dict
        return p

    def _cleanup_memoized_guides(self, pos, frac_removed_until_resize=0.1):
        """Remove a position that is stored in self._memoized_guides.

        This should be called when the position no longer needs to be stored.

        Python only resizes dicts on insertions (and, seemingly, only after
        reaching a sufficiently large size); see
        https://github.com/python/cpython/blob/master/Objects/dictnotes.txt
        In this case, it may never resize or resize too infrequently,
        especially for the inner dicts. It appears in many cases to never
        resize. Therefore, this "resizes" the self._memoized_guides dict at
        certain cleanups by copying all the content over to a new dict,
        effectively forcing it to shrink its memory usage. It does this
        by computing the number of elements that have been removed from the
        data structure relative to its current total number of elements,
        and resizing when this fraction exceeds `frac_removed_until_resize`.
        Since the total number of elements should stay roughly constant
        as we scan along the alignment (i.e., pos increases), this fraction
        should grow over time. At each resizing, the fraction will drop back
        down to 0.

        This also cleans up memoizations in the predictor, if that was set.

        Args:
            pos: start position that no longer needs to be memoized (i.e., where
                guides covering at that start position are no longer needed)
            frac_removed_until_resize: resize the self._memoized_guides
                data structure when the total number of elements removed
                due to cleanup exceeds this fraction of the total size
        """
        keys_to_rm = set()
        for key in self._memoized_guides.keys():
            if pos in self._memoized_guides[key]:
                del self._memoized_guides[key][pos]
                self._memoized_guides_num_removed_since_last_resize += 1
            if len(self._memoized_guides[key]) == 0:
                keys_to_rm.add(key)

        for key in keys_to_rm:
            del self._memoized_guides[key]

        # Decide whether to resize
        total_size = sum(len(self._memoized_guides[k])
                for k in self._memoized_guides.keys())
        if total_size > 0:
            frac_removed = float(self._memoized_guides_num_removed_since_last_resize) / total_size
            logger.debug(("Deciding to resize with a fraction %f removed "
                "(%d / %d)"), frac_removed,
                self._memoized_guides_num_removed_since_last_resize,
                total_size)
            if frac_removed >= frac_removed_until_resize:
                # Resize self._memoized_guides by copying all content to a new dict
                new_memoized_guides = defaultdict(dict)
                for key in self._memoized_guides.keys():
                    for i in self._memoized_guides[key].keys():
                        new_memoized_guides[key][i] = self._memoized_guides[key][i]
                    if key == self._memoized_guides_last_inner_dict_key:
                        self._memoized_guides_last_inner_dict = new_memoized_guides[key]
                self._memoized_guides = new_memoized_guides
                self._memoized_guides_num_removed_since_last_resize = 0

        # Cleanup the predictor's memoizations at this position
        if self.predictor is not None:
            self.predictor.cleanup_memoized(pos)

    def _guide_overlaps_blacklisted_range(self, gd_pos):
        """Determine whether a guide would overlap a blacklisted range.

        The blacklisted ranges are given in self.blacklisted_ranges.

        Args:
            gd_pos: start position of a guide

        Returns:
            True iff the guide overlaps a blacklisted range
        """
        gd_end = gd_pos + self.guide_length - 1
        for start, end in self.blacklisted_ranges:
            if ((gd_pos >= start and gd_pos < end) or
                    (gd_end >= start and gd_end < end)):
                return True
        return False

    def guide_set_activities(self, window_start, window_end, guide_set):
        """Compute activity across target sequences for guide set in a window.

        Let S be the set of target sequences. Let G be guide_set, and
        let the predicted activity of a guide g in detecting s_i \in S
        be d(g, s_i). Then the activity of G in detecting s_i is
        max_{g \in G} d(g, s_i). We can compute an activity for G
        against all sequences s_i by repeatedly taking element-wise
        maxima; see
        GuideSearcherMaximizeActivity._activities_after_adding_guide() for
        an explanation.

        Note that if guide_set is a subset of the ground set, then
        we already have these computed in GuideSearcherMaximizeAcitivity.
        Re-implementing it here lets us use have them with
        GuideSearcherMinimizeGuides, and is also not a bad check
        to re-compute.

        This assumes that guide positions for each guide in guide_set
        are stored in self._selected_guide_positions.

        Args:
            window_start/window_end: start (inclusive) and end (exclusive)
                positions of the window
            guide_set: set of strings representing guide sequences that
                have been selected to be in a guide set

        Returns:
            list of activities across the target sequences (self.aln)
            yielded by guide_set
        """
        if self.predictor is None:
            raise NoPredictorError(("Cannot compute activities when "
                "predictor is not set"))

        activities = np.zeros(self.aln.num_sequences)
        for gd_seq in guide_set:
            if gd_seq not in self._selected_guide_positions:
                raise Exception(("Guide must be selected and its position "
                    "saved"))

            # The guide could hit multiple places
            for start in self._selected_guide_positions[gd_seq]:
                if start < window_start or start > window_end - len(gd_seq):
                    # Guide is outside window
                    continue
                try:
                    gd_activities = self.aln.compute_activity(start, gd_seq,
                            self.predictor)
                except alignment.CannotConstructGuideError:
                    # Most likely this site is too close to an endpoint and
                    # does not have enough context_nt; skip it
                    continue

                # Update activities with gd_activities
                activities = np.maximum(activities, gd_activities)

        return activities

    def guide_set_activities_percentile(self, window_start, window_end,
            guide_set, q, activities=None):
        """Compute percentiles of activity across target sequences for
        a guide set in a window.

        For example, when percentiles is 50, this returns the median
        activity across the target sequences that the guide set provides.

        Args:
            window_start/window_end: start (inclusive) and end (exclusive)
                positions of the window
            guide_set: set of strings representing guide sequences that
                have been selected to be in a guide set
            q: list of percentiles to compute, each in [0,100]
                (0 is minimum, 100 is maximum)
            activities: output of self.guide_set_activities(); if not set,
                this calls that function

        Returns:
            list of percentile values
        """
        if activities is None:
            activities = self.guide_set_activities(window_start, window_end,
                    guide_set)

        p = weight.percentile(activities, q, self.aln.seq_norm_weights)
        return list(p)

    def guide_set_activities_expected_value(self, window_start, window_end,
            guide_set, activities=None):
        """Compute expected activity across target sequences for
        a guide set in a window.

        This assumes the distribution across target sequences is uniform,
        so it is equivalent to the mean.

        Args:
            window_start/window_end: start (inclusive) and end (exclusive)
                positions of the window
            guide_set: set of strings representing guide sequences that
                have been selected to be in a guide set
            activities: output of self.guide_set_activities(); if not set,
                this calls that function

        Returns:
            expected (here, mean) activity
        """
        if activities is None:
            activities = self.guide_set_activities(window_start, window_end,
                    guide_set)

        return np.average(activities, weights=self.aln.seq_norm_weights)

    def guide_set_activities_per_guide(self, window_start,
            window_end, guide_set):
        """Compute expected activity across target sequences for
        a guide set in a window.

        This assumes the distribution across target sequences is uniform,
        so it is equivalent to the mean.

        Args:
            window_start/window_end: start (inclusive) and end (exclusive)
                positions of the window
            guide_set: set of strings representing guide sequences that
                have been selected to be in a guide set

        Returns:
            ({guide sequence: list of activities per sequence}, max_activity)
                where max_activity is a list of activities across the target
                sequences (self.aln) yielded by the best of guide_set on each
                seq
        """
        if self.predictor is None:
            raise NoPredictorError(("Cannot compute activities when "
                "predictor is not set"))

        activities = np.zeros(self.aln.num_sequences)
        per_gd_activities = {}
        for gd_seq in guide_set:
            if gd_seq not in self._selected_guide_positions:
                raise Exception(("Guide must be selected and its position "
                    "saved"))

            per_gd_activities[gd_seq] = np.zeros(self.aln.num_sequences)
            # The guide could hit multiple places
            for start in self._selected_guide_positions[gd_seq]:
                if start < window_start or start > window_end - len(gd_seq):
                    # Guide is outside window
                    continue
                try:
                    gd_activities = self.aln.compute_activity(start, gd_seq,
                            self.predictor)
                except alignment.CannotConstructGuideError:
                    # Most likely this site is too close to an endpoint and
                    # does not have enough context_nt; skip it
                    continue

                # Update per_gd_activities with this start's activities
                per_gd_activities[gd_seq] = np.maximum(
                    per_gd_activities[gd_seq], gd_activities)

            # Update activities with this guide's activities
            activities = np.maximum(activities, per_gd_activities[gd_seq])

        return per_gd_activities, activities

    def guide_set_activities_expected_value_per_guide(self, window_start,
            window_end, guide_set):
        """Compute expected activity across target sequences for
        a guide set in a window.

        This assumes the distribution across target sequences is uniform,
        so it is equivalent to the mean.

        Args:
            window_start/window_end: start (inclusive) and end (exclusive)
                positions of the window
            guide_set: set of strings representing guide sequences that
                have been selected to be in a guide set

        Returns:
            expected (here, mean) activity
        """
        per_gd_activities, activities = self.guide_set_activities_per_guide(
            window_start, window_end, guide_set)

        per_gd_expected_activities = {}
        for gd_seq in guide_set:
            # best_guide serves as a mask to only take the mean of the
            # sequences for which this guide has the maximum activity
            best_guide = per_gd_activities[gd_seq] == activities
            per_gd_expected_activities[gd_seq] = np.average(
                per_gd_activities[gd_seq][best_guide],
                weights=np.array(self.aln.seq_norm_weights)[best_guide])
            if np.isnan(per_gd_expected_activities[gd_seq]):
                logger.warning("%s is not the best guide for any sequence; it "
                    "may not be necessary in the assay." %gd_seq)
                per_gd_expected_activities[gd_seq] = 0

        return per_gd_expected_activities

    def guide_activities_expected_value(self, window_start, window_end, gd_seq):
        """Compute expected activity across target sequences for a single
        guide in a window.

        Let S be the set of target sequences. Then the activity of a guide
        g in detecting s_i \in S be d(g, s_i). We assume a uniform
        distribution over the s_i, so the expected value for g is the
        mean of d(g, s_i) across the s_i.

        Note that if gd_seq is in the ground set, then we already have these
        computed in GuideSearcherMaximizeAcitivity. Re-implementing it here
        lets us use have them with GuideSearcherMinimizeGuides, and is also not
        a bad check to re-compute.

        This assumes that the guide position for gd_seq is stored in
        self._selected_guide_positions.

        Args:
            window_start/window_end: start (inclusive) and end (exclusive)
                positions of the window
            gd_seq: string representing guide sequence

        Returns:
            mean activity across the target sequences (self.aln) yielded
            by gd_seq
        """
        if self.predictor is None:
            raise NoPredictorError(("Cannot compute activities when "
                "predictor is not set"))

        if gd_seq not in self._selected_guide_positions:
            raise Exception(("Guide must be selected and its position "
                "saved"))

        # The guide could hit multiple places; account for that just in case
        activities = np.zeros(self.aln.num_sequences)
        for start in self._selected_guide_positions[gd_seq]:
            if start < window_start or start > window_end - len(gd_seq):
                # Guide is outside window
                continue
            try:
                gd_activities = self.aln.compute_activity(start, gd_seq,
                        self.predictor)
            except alignment.CannotConstructGuideError:
                # Most likely this site is too close to an endpoint and
                # does not have enough context_nt; skip it
                continue

            activities = np.maximum(activities, gd_activities)

        return np.average(activities, weights=self.aln.seq_norm_weights)

    def _find_guides_for_each_window(self, window_size,
            window_step=1, hide_warnings=False):
        """Find a collection of guides in each window.

        This runs a sliding window across the aligned sequences and, in each
        window, computes a guide set by calling self._find_guides_in_window().

        This returns guides for each window.

        This does not return guides for windows where it cannot design
        guides in the window (e.g., due to indels or ambiguity).

>>>>>>> f9f9d9d4
        Args:
            guide_length: integer length of the guide. Sets guide length to
                min_oligo_length and max_oligo_length.
            kwargs: see search.OligoSearcher.__init__()
        """
        if 'min_oligo_length' in kwargs or 'max_oligo_length' in kwargs:
            raise ValueError("Variable oligo lengths are not yet implemented "
                "for guides; you cannot use min_oligo_length or "
                "max_oligo_length.")
        super().__init__(min_oligo_length=guide_length,
            max_oligo_length=guide_length, **kwargs)


class GuideSearcherMinimizeGuides(search.OligoSearcherMinimizeNumber,
        GuideSearcher):
    """Methods to minimize the number of guides.
    """

    def __init__(self, aln, guide_length, mismatches, cover_frac,
            missing_data_params, **kwargs):
        """
        Args:
            aln: alignment.Alignment representing an alignment of sequences
            guide_length: length of the guide to construct
<<<<<<< HEAD
            mismatches: threshold on number of mismatches for determining
                whether a guide would hybridize to a target sequence
            cover_frac: fraction in (0, 1] of sequences that must be 'captured'
                by a guide; see seq_groups
=======
            mismatches: threshold on number of mismatches for determining whether
                a guide would hybridize to a target sequence
            cover_frac: minimum weighted fraction in (0, 1] of sequences that
                must be 'captured' by a guide set; see seq_groups. The
                weighted fraction is the sum of the normalized weights of the
                sequences that are 'captured'.
>>>>>>> f9f9d9d4
            missing_data_params: tuple (a, b, c) specifying to not attempt to
                design guides overlapping sites where the fraction of
                sequences with missing data is > min(a, max(b, c*m), where m is
                the median fraction of sequences with missing data over the
                alignment
            seq_groups: dict that maps group ID to collection of sequences in
                that group. If set, cover_frac must also be a dict that maps
                group ID to the weighted fraction of sequences in that group
                that must be 'captured' by a guide. If None, then do not divide
                the sequences into groups.
            kwargs: see OligoSearcherMinimizeNumber.init() and
                GuideSearcher.__init__()
        """
        super().__init__(aln=aln, guide_length=guide_length,
            mismatches=mismatches, missing_data_params=missing_data_params,
            cover_frac=cover_frac, **kwargs)

<<<<<<< HEAD
    def _compress_result(self, p):
        """Compress the information to be stored in self._memo
=======
            # Check that each sequence is only in one group
            seqs_seen = set()
            for group_id, seqs in seq_groups.items():
                for s in seqs:
                    assert s not in seqs_seen
                seqs_seen.update(seqs)

            # Check that each sequence is in a group
            for i in range(self.aln.num_sequences):
                assert i in seqs_seen

            self.seq_groups = seq_groups
            self.cover_frac = cover_frac
        else:
            # Setup a single dummy group containing all sequences, and make
            # cover_frac be the weighted fraction of sequences that must be
            # covered in this group
            self.seq_groups = {0: set(range(self.aln.num_sequences))}
            self.cover_frac = {0: cover_frac}

        self.mismatches = mismatches

    def _compress_compute_guide_result(self, p):
        """Compress the result of alignment.Alignment.construct_guide().
>>>>>>> f9f9d9d4

        Args:
            p: result of calling construct_oligo()

        Returns:
            compressed version of p
        """
        gd, covered_seqs, score = p

        # covered_seqs may contain mostly contiguous indices
        covered_seqs_compressed = index_compress.compress_mostly_contiguous(covered_seqs)

        return (gd, covered_seqs_compressed, score)

    def _decompress_result(self, p_compressed):
        """"Decompress the information stored in self._memo

        Args:
            p_compressed: output of _compress_result()

        Returns:
            decompressed version of p_compressed
        """
        gd, covered_seqs_compressed, score = p_compressed

        # Decompress covered_seqs
        covered_seqs = index_compress.decompress_ranges(covered_seqs_compressed)

<<<<<<< HEAD
        return (gd, covered_seqs, score)
=======
        return (gd, covered_seqs)

    def _construct_guide_memoized(self, start, seqs_to_consider,
            percent_needed=None, use_last=False, memoize_threshold=0.1):
        """Make a memoized call to alignment.Alignment.construct_guide().

        Args:
            start: start position in alignment at which to target
            seqs_to_consider: dict mapping universe group ID to collection
                of indices to use when constructing the guide
            percent_needed: dict mapping universe group ID to the percent of
                sequences from the group of the total that are left to cover
                in order to achieve the desired partial cover
            use_last: if set, check for a memoized result by using the last
                key constructed (it is assumed that seqs_to_consider and
                percent_needed are identical to the last provided values)
            memoize_threshold: only memoize results when the total fraction
                of sequences in seqs_to_consider (compared to the whole
                alignment) exceeds this threshold

        Returns:
            result of alignment.Alignment.construct_guide()
        """
        def construct_p():
            try:
                p = self.aln.construct_guide(start, self.guide_length,
                        seqs_to_consider, self.mismatches, self.allow_gu_pairs,
                        self.guide_clusterer, percent_needed=percent_needed,
                        missing_threshold=self.missing_threshold,
                        guide_is_suitable_fn=self.guide_is_suitable_fn,
                        required_flanking_seqs=self.required_flanking_seqs,
                        predictor=self.predictor)
            except alignment.CannotConstructGuideError:
                p = None
            return p

        # Only memoize results if this is being computed for a sufficiently
        # high fraction of sequences; for cases where seqs_to_consider
        # represents a small fraction of all sequences, we are less likely
        # to re-encounter the same seqs_to_consider in the future (so
        # there is little need to memoize the result) and the call to
        # construct_guide() should be relatively quick (so it is ok to have
        # to repeat the call if we do re-encounter the same seqs_to_consider)
        # Do not use weighting here, as weighting is irrelevant to memoization
        num_seqs_to_consider = sum(len(v) for k, v in seqs_to_consider.items())
        frac_seqs_to_consider = float(num_seqs_to_consider) / self.aln.num_sequences
        should_memoize = frac_seqs_to_consider >= memoize_threshold

        if not should_memoize or self.do_not_memoize_guides:
            # Construct the guide and return it; do not memoize the result
            p = construct_p()
            return p

        def make_key():
            # Make a key for hashing
            # Make frozen version of both dicts; note that values in
            # seqs_to_consider may be sets that need to be frozen
            seqs_to_consider_frozen = set()
            for k, v in seqs_to_consider.items():
                # Compress the sequence indices, which, in many cases, are
                # mostly contiguous
                v_compressed = index_compress.compress_mostly_contiguous(v)
                seqs_to_consider_frozen.add((k, frozenset(v_compressed)))
            seqs_to_consider_frozen = frozenset(seqs_to_consider_frozen)
            if percent_needed is None:
                percent_needed_frozen = None
            else:
                percent_needed_frozen = frozenset(percent_needed.items())

            key = (seqs_to_consider_frozen, percent_needed_frozen)
            return key

        p = super()._compute_guide_memoized(start, construct_p, make_key,
                use_last=use_last)
        return p

    def obj_value(self, guide_set):
        """Compute objective value for a guide set.

        This is just the number of guides, which we seek to minimize.

        Args:
            guide_set: set of guide sequences

        Returns:
            number of guides
        """
        return float(len(guide_set))

    def best_obj_value(self):
        """Return the best possible objective value (or a rough estimate).

        Returns:
            float
        """
        # The best objective value occurs when there is 1 guide.
        return 1.0

    def _find_optimal_guide_in_window(self, start, end, seqs_to_consider,
            percent_needed):
        """Find the guide that hybridizes to the most sequences in a given window.

        This considers each position within the specified window at which a guide
        can start. At each, it determines the optimal guide (i.e., attempting to cover
        the most number of sequences) as well as the number of sequences that the
        guide covers (hybridizes to). It selects the guide that covers the most. This
        breaks ties arbitrarily.

        Args:
            start/end: boundaries of the window; the window spans [start, end)
            seqs_to_consider: dict mapping universe group ID to collection of
                indices of sequences to use when selecting a guide
            percent_needed: dict mapping universe group ID to the percent of
                sequences from the group of the total that are left to cover
                in order to achieve the desired (partial) cover

        Returns:
            tuple (w, x, y, z) where:
                w is the sequence of the selected guide
                x is a collection of indices of sequences (a subset of
                    sequence IDs in seqs_to_consider) to which guide w will
                    hybridize
                y is the starting position of w in the alignment
                z is a score representing the percent of the remaining
                    universe that w covers
        """
        if start < 0:
            raise ValueError("window start must be >= 0")
        if end <= start:
            raise ValueError("window end must be > start")
        if end > self.aln.seq_length:
            raise ValueError("window end must be <= alignment length")

        # Calculate the end of the search (exclusive), which is the last
        # position in the window at which a guide can start; a guide needs to
        # fit completely within the window
        search_end = end - self.guide_length + 1

        called_construct_guide = False
        max_guide_cover = None
        for pos in range(start, search_end):
            if self._guide_overlaps_blacklisted_range(pos):
                # guide starting at pos would overlap a blacklisted range,
                # so skip this guide
                p = None
            else:
                # After the first call to self._construct_guide_memoized in
                # this window, seqs_to_consider and percent_needed will all be
                # the same as the first call, so tell the function to
                # take advantage of this (by avoiding hashing these
                # dicts)
                use_last = pos > start and called_construct_guide

                p = self._construct_guide_memoized(pos, seqs_to_consider,
                    percent_needed, use_last=use_last)
                called_construct_guide = True

            if p is None:
                # There is no suitable guide at pos
                if max_guide_cover is None:
                    max_guide_cover = (None, set(), None, 0)
            else:
                gd, covered_seqs = p

                # Calculate a score for this guide based on the partial
                # coverage it achieves across the groups
                score = 0
                for group_id, needed in percent_needed.items():
                    covered_in_group = covered_seqs & seqs_to_consider[group_id]

                    # needed is the number of elements that have yet to be
                    # covered in order to obtain the desired partial cover
                    # in group_id; there is no reason to favor a guide that
                    # covers more than needed
                    score += min(needed,
                                 self.aln.seq_idxs_weighted(covered_in_group))

                if max_guide_cover is None:
                    max_guide_cover = (gd, covered_seqs, pos, score)
                else:
                    if score > max_guide_cover[3]:
                        # gd has the highest score
                        max_guide_cover = (gd, covered_seqs, pos, score)
        return max_guide_cover

    def _find_guides_in_window(self, start, end, only_consider=None):
        """Find a collection of guides that cover sequences in a given window.

        This attempts to find the smallest number of guides such that, within
        the specified window, at least the weighted fraction self.cover_frac of
        sequences have a guide that hybridizes to it.

        The solution is based on approximating the solution to an instance
        of the set cover problem by using the canonical greedy algorithm.
        The following is a description of the problem and solution to the
        most basic case, in which sets are unweighted and we seek to cover
        the entire universe:
        We are given are universe U of (hashable) objects and a collection
        of m subsets S_1, S_2, ..., S_m of U whose union equals U. We wish
        to approximate the smallest number of these subets whose union is U
        (i.e., "covers" the universe U). Pseudocode of the greedy algorithm
        is as follows:
          C <- {}
          while the universe is not covered (U =/= {}):
            Pick the set S_i that covers the most of U (i.e., maximizes
              | S_i _intersection_ U |)
            C <- C _union_ { S_i }
            U <- U - S_i
          return C
        The collection of subsets C is the approximate set cover and a
        valid set cover is always returned. The loop goes through min(|U|,m)
        iterations and picking S_i at each iteration takes O(m*D) time where
        D is the cardinality of the largest subset. The returned solution
        is a ceil(ln(D))-approximation. In the worst-case, where D=|U|, this
        is a ceil(ln(|U|))-approximation. Inapproximability results show
        that it is NP-hard to approximate the problem to within c*ln(|U|)
        for any 0 < c < 1. Thus, this is a very good approximation given
        what is possible.

        Here, we generalize the above case to support a partial set cover;
        rather than looping while the universe is not covered, we instead
        loop until we have covered as much as the universe as we desire to
        cover (determined by a parameter indicating the fraction of the
        universe to cover). The paper "Improved performance of the greedy
        algorithm for the minimum set cover and minimum partial cover
        problems" (Petr Slavik) provides guarantees on the approximation to
        the partial cover. We select a set S_i on each iteration as the one
        that maximizes min(r, S_i \intersect U) where r is the number of
        elements left to cover to achieve the desired partial cover.

        We also generalize this to support a "multi-universe" -- i.e.,
        where the universe is divided into groups and we want to achieve
        a particular partial cover for each group. For example, each group
        may encompass sequences from a particular year. We iterate until
        we have covered as much of each group in the universe as we desire
        to cover. We select a set S_i on each iteration as the one that
        maximizes as score, where the score is calculated by summing across
        each group g the value min(r_g, S_i \intersect U_g) where r_g
        is the number of elements left to cover in g to achieve the desired
        partial cover, and U_g is the universe left to cover for group g.

        In this problem, the universe U is the set of all sequences (i.e.,
        each element represents a sequence). Each subset S_i of U represents
        a possible guide and the elements of S_i are integers representing
        the sequences to which the guide hybridizes (i.e., the sequences that
        the guide "covers"). When approximating the solution, we do not need
        to actually construct all possible guides (or subsets S_i). Instead,
        on the first iteration we construct the guide p_1 that hybridizes to
        (covers) the most number of sequences; S_1 is then the sequences that
        p_1 covers. We include p_1 in the output and subtract all of the
        sequences in S_1 from U. On the next iteration, we construct the
        guide that covers the most number of sequences that remain in U, and
        so on.

        Although it is not done here, we could choose to assign each guide
        a cost (e.g., based on its sequence composition) and then select the
        guides that have the smallest total cost while achieving the desired
        coverage of sequences. This would be a weighted set cover problem.
        Without assigning costs, we can think of each guide as having a cost
        of 1.0; in this case, we simply select the smallest number of guides
        that achieve the desired coverage.

        The collection of covering guides (C, above) is initialized with the
        guides in self.required_guides that fall within the given window,
        and the universe is initialized accordingly.

        Args:
            start/end: boundaries of the window; the window spans [start, end)
            only_consider: set giving list of sequence IDs (index in
                alignment) from which to construct universe -- i.e.,
                only consider these sequences. The desired coverage
                (self.cover_frac) is achieved only for the sequences
                in this set. If None (default), consider all sequences

        Returns:
            collection of str representing guide sequences that were selected
        """
        if start < 0:
            raise ValueError("window start must be >= 0")
        if end <= start:
            raise ValueError("window end must be > start")
        if end > self.aln.seq_length:
            raise ValueError("window end must be <= alignment length")

        # Create the universe, which is all the input sequences for each
        # group
        universe = {}
        for group_id, seq_ids in self.seq_groups.items():
            universe[group_id] = set(seq_ids)
            if only_consider is not None:
                universe[group_id] = universe[group_id] & only_consider

        percent_that_can_be_uncovered = {}
        percent_left_to_cover = {}
        for group_id, seq_ids in universe.items():
            percent_that_can_be_uncovered[group_id] = max(0,
                (self.aln.seq_idxs_weighted(seq_ids) -
                 self.cover_frac[group_id]))

            percent_left_to_cover[group_id] = (1 -
                percent_that_can_be_uncovered[group_id])

        guides_in_cover = set()
        def add_guide_to_cover(gd, gd_covered_seqs, gd_pos):
            # The set representing gd goes into the set cover, and all of the
            # sequences it hybridizes to are removed from their group in the
            # universe
            logger.debug(("Adding guide '%s' (at %d) to cover; it covers "
                "%d sequences") % (gd, gd_pos, len(gd_covered_seqs)))
            logger.debug(("Before adding, there are %s percent left to cover "
                "per-group") % ([percent_left_to_cover[gid]
                                 for gid in universe.keys()]))

            guides_in_cover.add(gd)
            for group_id in universe.keys():
                universe[group_id].difference_update(gd_covered_seqs)
                percent_left_to_cover[group_id] = max(0,
                    (self.aln.seq_idxs_weighted(universe[group_id]) -
                     percent_that_can_be_uncovered[group_id]))
            # Save the position of this guide in case the guide needs to be
            # revisited
            self._selected_guide_positions[gd].add(gd_pos)

            logger.debug(("After adding, there are %s percent left to cover "
                "per-group") % ([percent_left_to_cover[gid] for gid in universe.keys()]))

        # Place all guides from self.required_guides that fall within this
        # window into guides_in_cover
        logger.debug("Adding required covers to cover")
        for gd, gd_pos in self.required_guides.items():
            if (gd_pos < start or
                    gd_pos + self.guide_length > end):
                # gd is not fully within this window
                continue
            # Find the sequences in the alignment that are bound by gd
            r = (gd, gd_pos)
            if r in self._memoized_seqs_covered_by_required_guides:
                gd_covered_seqs = self._memoized_seqs_covered_by_required_guides[r]
            else:
                # Determine which sequences are bound by gd, and memoize them
                gd_covered_seqs = self.aln.sequences_bound_by_guide(
                    gd, gd_pos, self.mismatches, self.allow_gu_pairs,
                    required_flanking_seqs=self.required_flanking_seqs)
                if len(gd_covered_seqs) == 0:
                    # gd covers no sequences at gd_pos; still initialize with it
                    # but give a warning
                    logger.warning(("Guide '%s' at position %d does not cover "
                        "any sequences but is being required in the cover") %
                        (gd, gd_pos))
                if self.do_not_memoize_guides:
                    # Skip memoization
                    continue
                else:
                    self._memoized_seqs_covered_by_required_guides[r] = gd_covered_seqs
            if only_consider is not None:
                # Only cover the sequences that should be considered
                gd_covered_seqs = gd_covered_seqs & only_consider
            # Add gd to the cover, and update the universe
            add_guide_to_cover(gd, gd_covered_seqs, gd_pos)

        # Keep iterating until desired partial cover is obtained for all
        # groups
        logger.debug(("Iterating to achieve coverage; universe has %s "
            "elements per-group, with %s that can be uncovered per-group") %
            ([len(universe[gid]) for gid in universe.keys()],
             [percent_that_can_be_uncovered[gid] for gid in universe.keys()]))
        while [True for group_id in universe.keys()
               if percent_left_to_cover[group_id] > 0]:
            # Find the guide that hybridizes to the most sequences, among
            # those that are not in the cover
            gd, gd_covered_seqs, gd_pos, gd_score = self._find_optimal_guide_in_window(
                start, end, universe, percent_left_to_cover)

            if gd is None or len(gd_covered_seqs) == 0:
                # No suitable guides could be constructed within the window
                raise CannotAchieveDesiredCoverageError(("No suitable guides "
                    "could be constructed in the window [%d, %d), but "
                    "more are needed to achieve desired coverage") %
                    (start, end))

            # Add gd to the set cover
            add_guide_to_cover(gd, gd_covered_seqs, gd_pos)

        return guides_in_cover

    def _score_collection_of_guides(self, guides):
        """Calculate a score representing how redundant guides are in covering
        target genomes.

        Many windows may have minimal guide designs that have the same
        number of guides, and it can be difficult to pick between these.
        For a set of guides S, this calculates a score that represents
        the redundancy of S so that more redundant ("better") sets of
        guides receive a higher score. The objective is to assign a higher
        score to sets of guides that cover genomes with multiple guides
        and/or in which many of the guides cover multiple genomes. A lower
        score should go to sets of guides in which guides only cover
        one genome (or a small number).

        Because this is loosely defined, we use a crude heuristic to
        calculate this score. For a set of guides S, the score is the
        average weighted fraction of sequences that need to be covered (as
        specified by cover_frac) that are covered by guides in S, where the
        average is taken over the guides. That is, it is the sum of the
        weighted fraction of needed sequences covered by each guide in S
        divided by the size of S. The score is a value in [0, 1].

        The score is meant to be compared across sets of guides that
        are the same size (i.e., have the same number of guides). It
        is not necessarily useful for comparing across sets of guides
        that differ in size.

        Args:
            guides: collection of str representing guide sequences

        Returns:
            score of guides, as defined above
        """
        # For each group, calculate the number of sequences in the group
        # that ought to be covered and also store the seq_ids as a set
        percent_needed_to_cover_in_group = {}
        total_percent_needed_to_cover = 0
        for group_id, seq_ids in self.seq_groups.items():
            # The 'percent needed' is the weighted percent of sequences from
            # the group that need to be covered of all the sequences.
            # seq_idxs_weighted determines the weight of the group, normalized
            # so that all groups/sequences sum to 1
            percent_needed = (self.cover_frac[group_id] *
                              self.aln.seq_idxs_weighted(seq_ids))
            percent_needed_to_cover_in_group[group_id] = \
                (percent_needed, set(seq_ids))
            total_percent_needed_to_cover += percent_needed


        # For each guide gd_seq, calculate the fraction of sequences that
        # need to be covered that are covered by gd_seq
        sum_of_frac_of_seqs_bound = 0
        for gd_seq in guides:
            # Determine all the sequences covered by gd_seq
            seqs_bound = set()
            for pos in self._selected_guide_positions[gd_seq]:
                seqs_bound.update(self.aln.sequences_bound_by_guide(gd_seq,
                    pos, self.mismatches, self.allow_gu_pairs,
                    required_flanking_seqs=self.required_flanking_seqs))

            # For each group, find the number of sequences that need to
            # be covered that are covered by gd_seq, and sum these over
            # all the groups
            total_percent_covered = 0
            for group_id in percent_needed_to_cover_in_group.keys():
                percent_needed, seqs_in_group = \
                    percent_needed_to_cover_in_group[group_id]
                covered_in_group = seqs_bound & seqs_in_group
                percent_covered = min(
                    percent_needed,
                    self.aln.seq_idxs_weighted(covered_in_group))
                total_percent_covered += percent_covered

            # Calculate the fraction of sequences that need to be covered
            # (total_percent_needed_to_cover) that are covered by gd_seq
            # (total_percent_covered)
            frac_bound = total_percent_covered / total_percent_needed_to_cover
            sum_of_frac_of_seqs_bound += frac_bound

        score = sum_of_frac_of_seqs_bound / float(len(guides))
        return score

    def _seqs_bound_by_guides(self, guides):
        """Determine the sequences in the alignment bound by the guides.

        Args:
            guides: collection of str representing guide sequences

        Returns:
            set of sequence identifiers (index in alignment) bound by
            a guide
        """
        seqs_bound = set()
        for gd_seq in guides:
            # Determine all sequences covered by gd_seq
            for pos in self._selected_guide_positions[gd_seq]:
                seqs_bound.update(self.aln.sequences_bound_by_guide(gd_seq,
                    pos, self.mismatches, self.allow_gu_pairs,
                    required_flanking_seqs=self.required_flanking_seqs))
        return seqs_bound

    def total_frac_bound_by_guides(self, guides):
        """Calculate the total weighted fraction of sequences in the alignment
        bound by the guides.

        Note that if the sequences are grouped (e.g., by year), this
        might be small because many sequences might be from a group
        (e.g., year) with a low desired coverage.

        Args:
            guides: collection of str representing guide sequences

        Returns:
            total weighted fraction of all sequences bound by a guide
        """
        seqs_bound = self._seqs_bound_by_guides(guides)
        return self.aln.seq_idxs_weighted(seqs_bound)
>>>>>>> f9f9d9d4

    def find_guides_with_sliding_window(self, window_size, out_fn,
            window_step=1, sort=False, print_analysis=True):
        """Find the smallest collection of guides that cover sequences, across
        all windows.

        This writes a table of the guides to a file, in which each row
        corresponds to a window in the genome. It also optionally prints
        an analysis to stdout.

        Args:
            window_size: length of the window to use when sliding across
                alignment
            out_fn: output TSV file to write guide sequences by window
            window_step: amount by which to increase the window start for
                every search
            sort: if set, sort output TSV by number of guides (ascending)
                then by score (descending); when not set, default is to
                sort by window position
            print_analysis: print to stdout the best window(s) -- i.e.,
                the one(s) with the smallest number of guides and highest
                score
        """
        guide_collections = list(self._find_oligos_for_each_window(
            window_size, window_step=window_step))

        if sort:
            # Sort by number of guides ascending (len(x[2])), then by
            # score of guides descending
            guide_collections.sort(key=lambda x: (len(x[2]),
                -self._score_collection(x[2])))

        with open(out_fn, 'w') as outf:
            # Write a header
            outf.write('\t'.join(['window-start', 'window-end',
                'count', 'score', 'total-frac-bound', 'target-sequences',
                'target-sequence-positions']) + '\n')

            for guides_in_window in guide_collections:
                start, end, guide_seqs = guides_in_window
                score = self._score_collection(guide_seqs)
                frac_bound = self.total_frac_bound(guide_seqs)
                count = len(guide_seqs)

                guide_seqs_sorted = sorted(list(guide_seqs))
                guide_seqs_str = ' '.join(guide_seqs_sorted)
                positions = [self._selected_positions[gd_seq]
                             for gd_seq in guide_seqs_sorted]
                positions_str = ' '.join(str(p) for p in positions)
                line = [start, end, count, score, frac_bound, guide_seqs_str,
                        positions_str]

                outf.write('\t'.join([str(x) for x in line]) + '\n')

        if print_analysis:
            num_windows_scanned = len(
                range(0, self.aln.seq_length - window_size + 1))
            num_windows_with_guides = len(guide_collections)

            if num_windows_with_guides == 0:
                stat_display = [
                    ("Number of windows scanned", num_windows_scanned),
                    ("Number of windows with guides", num_windows_with_guides)
                ]
            else:
                min_count = min(len(x[2]) for x in guide_collections)
                num_with_min_count = sum(1 for x in guide_collections
                    if len(x[2]) == min_count)

                min_count_str = (str(min_count) + " guide" +
                                 ("s" if min_count > 1 else ""))

                stat_display = [
                    ("Number of windows scanned", num_windows_scanned),
                    ("Number of windows with guides", num_windows_with_guides),
                    ("Minimum number of guides required in a window", min_count),
                    ("Number of windows with " + min_count_str,
                        num_with_min_count),
                ]

            # Print the above statistics, with padding on the left
            # so that the statistic names are right-justified in a
            # column and the values line up, left-justified, in a column
            max_stat_name_len = max(len(name) for name, val in stat_display)
            for name, val in stat_display:
                pad_spaces = max_stat_name_len - len(name)
                name_padded = " "*pad_spaces + name + ":"
                print(name_padded, str(val))


class GuideSearcherMaximizeActivity(search.OligoSearcherMaximizeActivity,
        GuideSearcher):
    """Methods to maximize expected activity of the guide set.
    """

    def __init__(self, aln, guide_length, soft_guide_constraint,
            hard_guide_constraint, penalty_strength,
            missing_data_params, **kwargs):
        """
        Args:
            aln: alignment.Alignment representing an alignment of sequences
            guide_length: length of the guide to construct
            soft_guide_constraint: number of guides for the soft constraint
            hard_guide_constraint: number of guides for the hard constraint
            penalty_strength: coefficient in front of the soft penalty term
                (i.e., its importance relative to expected activity)
            missing_data_params: tuple (a, b, c) specifying to not attempt to
                design guides overlapping sites where the fraction of
                sequences with missing data is > min(a, max(b, c*m), where m is
                the median fraction of sequences with missing data over the
                alignment
            kwargs: see OligoSearcherMaximizeActivity.init() and
                GuideSearcher.__init__()
        """
<<<<<<< HEAD
        super().__init__(aln=aln, guide_length=guide_length,
            soft_constraint=soft_guide_constraint,
            hard_constraint=hard_guide_constraint,
            penalty_strength=penalty_strength,
            missing_data_params=missing_data_params, **kwargs)
=======
        if activities is None:
            activities = self.guide_set_activities(window_start, window_end,
                    guide_set)

        # Use the weighted average
        expected_activity = np.average(activities,
                                       weights=self.aln.seq_norm_weights)

        num_guides = len(guide_set)

        return self._obj_value_from_params(expected_activity, num_guides)

    def best_obj_value(self):
        """Return the best possible objective value (or a rough estimate).

        Returns:
            float
        """
        # The highest objective value occurs when expected activity is
        # at its maximum (which occurs when there is maximal detection for
        # all sequences) and the number of guides is 1
        return self._obj_value_from_params(self.predictor.rough_max_activity,
                1)

    def total_frac_bound_by_guides(self, window_start, window_end, guide_set,
            activities=None):
        """Calculate the total weighted fraction of sequences in the alignment
        bound by the guides.

        This assumes that a sequence is 'bound' if the activity against
        it is >0; otherwise, it is assumed it is not 'bound'. This
        is reasonable because an activity=0 is the result of being
        decided by the classification model to be not active.

        Args:
            window_start/window_end: start (inclusive) and end (exclusive)
                positions of the window
            guide_set: set of strings representing guide sequences that
                have been selected to be in a guide set
            activities: output of self.guide_set_activities(); if not set,
                this calls that function

        Returns:
            total weighted fraction of all sequences detected by a guide
        """
        if activities is None:
            activities = self.guide_set_activities(window_start, window_end,
                    guide_set)

        # Calculate weighted fraction of activity values >0
        frac_active = sum(self.aln.seq_norm_weights[i]
                         for i, x in enumerate(activities) if x > 0)

        return frac_active

    def _ground_set_with_activities_memoized(self, start):
        """Make a memoized call to determine a ground set of guides at a site.

        This also computes the activity of each guide in the ground set
        against all sequences in the alignment at its site.

        The 'random-greedy' algorithm has theoretical guarantees on the
        worst-case output, assuming the objective function is non-negative. To
        keep those guarantees and meet the assumption, we only allow guides in
        the ground set that ensure the objective is non-negative. The objective
        is Ftilde(G) = F(G) - L*max(0, |G| - h) subject to |G| <= H, where F(G)
        is the expected activity of guide set G, L is self.penalty_strength, h
        is self.soft_guide_constraint, and H is self.hard_guide_constraint. Let
        G only contain guides g such that F({g}) >= L*(H - h). F(G) is
        monotonically increasing, so then F(G) >= L*(H - h). Thus:
          Ftilde(G) =  F(G) - L*max(0, |G| - h)
                    >= L*(H - h) - L*max(0, |G| - h)
        If |G| <= h, then:
          Ftilde(G) >= L*(H - h) - 0
                    >= 0    (since H >= h)
        If |G| > h, then:
          Ftilde(G) >= L*(H - h) - L*(|G| - h)
                    =  L*(H - h - |G| + h)
                    =  L*(H - |G|)
                    >= 0    (since H >= |G|)
        Therefore, Ftilde(G), our objective function, is >= 0 always. So, to
        enforce, non-negativity, we can restrict our ground set to only contain
        guides g whose expected activity is >= L*(H - h). In other words, every
        guide has to be sufficiently good.

        Ftilde(G) = F(G) - \lambda*max(0, |G| - m_g) subject to |G| <=
        \overline{m_g}. We could restrict our domain for G to only contain
        guides {g} such that F({g}) >= \lambda*(\overline{m_g} - m_g). (Put
        another way, any guide has to be sufficiently good.) Then Ftilde(G) =
        F(G) - \lambda*max(0, |G| - m_g) >= \lambda*(\overline{m_g} - m_g) -
        \lambda*max(0, |G| - m_g) >= \lambda*(\overline{m_g} - m_g - (|G| -
        m_g)) = \lambda*(\overline{m_g} - m_g) >= 0. So Ftilde(G) is
        non-negative.

        Args:
            start: start position in alignment at which to make ground set

        Returns:
            dict {g: a} where g is a guide sequence str and a
            is a numpy array giving activities against each sequence
            in the alignment
        """
        if start in self._memoized_ground_sets:
            # Ground set with activities is already memoized
            return self._memoized_ground_sets[start]

        # Determine a threshold for each guide in the ground set that
        # enforces non-negativity of the objective
        nonnegativity_threshold = (self.penalty_strength *
            (self.hard_guide_constraint - self.soft_guide_constraint))

        # Compute ground set; do so considering all sequences
        seqs_to_consider = {0: set(range(self.aln.num_sequences))}
        try:
            ground_set = self.aln.determine_representative_guides(
                    start, self.guide_length, seqs_to_consider,
                    self.guide_clusterer,
                    missing_threshold=self.missing_threshold,
                    guide_is_suitable_fn=self.guide_is_suitable_fn,
                    required_flanking_seqs=self.required_flanking_seqs)
        except alignment.CannotConstructGuideError:
            # There may be too much missing data or a related issue
            # at this site; do not have a ground set here
            ground_set = set()

        # Predict activity against all target sequences for each guide
        # in ground set
        ground_set_with_activities = {}
        for gd_seq in ground_set:
            try:
                activities = self.aln.compute_activity(start, gd_seq,
                        self.predictor)
            except alignment.CannotConstructGuideError:
                # Most likely this site is too close to an endpoint
                # and does not have enough context_nt -- there will be
                # no ground set at this site -- but skip this guide and
                # try others anyway
                continue
            if self.algorithm == 'random-greedy':
                # Restrict the ground set to only contain guides that
                # are sufficiently good, as described above
                # That is, their expected activity has to exceed the
                # threshold described above
                # This ensures that the objective is non-negative
                expected_activity = np.average(activities,
                    weights=self.aln.seq_norm_weights)
                if expected_activity < nonnegativity_threshold:
                    # Guide does not exceed threshold; ignore it
                    continue

            ground_set_with_activities[gd_seq] = activities

        if self.do_not_memoize_guides:
            # Return the ground set and do *not* memoize it
            return ground_set_with_activities

        # Memoize it
        self._memoized_ground_sets[start] = ground_set_with_activities

        return ground_set_with_activities

    def _cleanup_memoized_ground_sets(self, pos):
        """Remove a position that is stored in self._memoized_ground_sets.

        This should be called when the position is no longer needed.

        Args:
            pos: start position that no longer needs to be memoized
        """
        if pos in self._memoized_ground_sets:
            del self._memoized_ground_sets[pos]

    def _activities_after_adding_guide(self, curr_activities,
            new_guide_activities):
        """Compute activities after adding a guide to a guide set.

        Let S be the set of target sequences (not just in the piece
        at start, but through an entire window). Let G be the
        current guide set, where the predicted activity of G against
        sequences s_i \in S is curr_activities[i]. That is,
        curr_activities[i] = max_{g \in G} d(g, s_i)
        where d(g, s_i) is the predicted activity of g detecting s_i.
        Now we add a guide x, from the ground set at the position
        start, into G. Consider sequence s_i. The activity in detecting
        s_i is:
             max_{g \in (G U {x})} d(g, s_i)
           = max[max_{g \in G} d(g, s_i), d(x, s_i)]
           = max[curr_activities[i], d(x, s_i)]
        We can easily calculate this for all sequences s_i by taking
        an element-wise maximum between curr_activities and an array
        giving the activity between x and each target sequence s_i.

        Args:
            curr_activities: list of activities across the target
                sequences yielded by the current guide set
            new_guide_activities: list of activities across the target
                sequences for a single new guide

        Returns:
            list of activities across the target sequences yielded by
            the new guide added to the current guide set
        """
        assert len(new_guide_activities) == len(curr_activities)
        curr_activities_with_new = np.maximum(curr_activities,
                new_guide_activities)
        return curr_activities_with_new

    def _analyze_guides(self, start, curr_activities):
        """Compute activities after adding in each ground set guide to the
        guide set.

        Args:
            start: start position in alignment at which to target
            curr_activities: list of activities across the target
                sequences yielded by the current guide set

        Returns:
            dict {g: a} where g is a guide in the ground set at start
            and a is the expected activity, taken across the target
            sequences, of (current ground set U {g})
        """
        expected_activities = {}
        ground_set_with_activities = self._ground_set_with_activities_memoized(
                start)
        for x, activities_for_x in ground_set_with_activities.items():
            curr_activities_with_x = self._activities_after_adding_guide(
                    curr_activities, activities_for_x)
            expected_activities[x] = np.average(curr_activities_with_x,
                weights=self.aln.seq_norm_weights)
        return expected_activities

    def _analyze_guides_memoized(self, start, curr_activities,
            use_last=False):
        """Make a memoized call to self._analyze_guides().

        Args:
            start: start position in alignment at which to target
            curr_activities: list of activities across the target
                sequences yielded by the current guide set
            use_last: if set, check for a memoized result by using the last
                key constructed (it is assumed that curr_activities is
                identical to the last provided value)

        Returns:
            result of self._analyze_guides()
        """
        def analyze():
            return self._analyze_guides(start, curr_activities)

        # TODO: If memory usage is high, consider not memoizing when
        # the current guide set is large; similar to the strategy in
        # GuideSearcherMinimizeGuides._construct_guide_memoized()

        if self.do_not_memoize_guides:
            # Analyze the guides and return that; do not memoize the result
            return analyze()

        def make_key():
            # Make a key for hashing
            # curr_activities is a numpy array; hash(x.data.tobytes())
            # works when x is a numpy array
            key = curr_activities.data.tobytes()
            return key

        # The output of analyze() is already dense, so do not compress
        p = super()._compute_guide_memoized(start, analyze, make_key,
                use_last=use_last, compress=False)
        return p

    def _find_optimal_guide_in_window(self, start, end, curr_guide_set,
            curr_activities):
        """Select a guide from the ground set in the given window based on
        its marginal contribution.

        When algorithm is 'greedy', this is a guide with the maximal marginal
        contribution. When the algorithm is 'random-greedy', this is one of the
        guides, selected uniformly at random, from those with the highest
        marginal contributions.

        Args:
            start/end: boundaries of the window; the window spans [start, end)
            curr_guide_set: current guide set; needed to determine what guides
                in the ground set can be added, and their marginal
                contributions
            curr_activities: list of activities between curr_guide_set
                and the target sequences (one per target sequence)

        Returns:
            tuple (g, p) where g is a guide sequence str and p is the position)
            of g in the alignment; or None if no guide is selected (only the
            case when the algorithm is 'random-greedy'

        Raises:
            CannotFindPositiveMarginalContributionError if no guide gives
            a positive marginal contribution to the objective (i.e., all hurt
            it). This is only raised when the algorithm is 'greedy'; it
            can also be the case when the algorithm is 'random-greedy', but
            in that case this returns None (or can raise the error if
            all sites are blacklisted)
        """
        if start < 0:
            raise ValueError("window start must be >= 0")
        if end <= start:
            raise ValueError("window end must be > start")
        if end > self.aln.seq_length:
            raise ValueError("window end must be <= alignment length")

        # Calculate the end of the search (exclusive), which is the last
        # position in the window at which a guide can start; a guide needs to
        # fit completely within the window
        search_end = end - self.guide_length + 1

        curr_expected_activity = np.average(curr_activities,
                                            weights=self.aln.seq_norm_weights)
        curr_num_guides = len(curr_guide_set)
        curr_obj = self._obj_value_from_params(curr_expected_activity,
                curr_num_guides)
        def marginal_contribution(expected_activity_with_new_guide):
            # Compute a marginal contribution after adding a new guide
            # Note that if this is slow, we may be able to skip calling
            # this function and just select the guide(s) with the highest
            # new objective value(s) because the curr_obj is fixed, so
            # it should not affect which guide(s) have the highest
            # marginal contribution(s)
            new_obj = self._obj_value_from_params(
                    expected_activity_with_new_guide, curr_num_guides + 1)
            return new_obj - curr_obj

        called_analyze_guides = False
        possible_guides_to_select = []
        for pos in range(start, search_end):
            if self._guide_overlaps_blacklisted_range(pos):
                # guide starting at pos would overlap a blacklisted range,
                # so skip this site
                continue
            else:
                # After the first call to self._analyze_guides_memoized in
                # this window, curr_activities will stay the same as the first
                # call, so tell the function to take advantage of this (by
                # avoiding hashing this list again)
                use_last = pos > start and called_analyze_guides

                p = self._analyze_guides_memoized(pos, curr_activities,
                        use_last=use_last)
                called_analyze_guides = True

                # Go over each guide in the ground set at pos, and
                # skip ones already in the guide set
                for new_guide, new_expected_activity in p.items():
                    if new_guide in curr_guide_set:
                        continue
                    mc = marginal_contribution(new_expected_activity)
                    possible_guides_to_select += [(mc, new_guide, pos)]

        if len(possible_guides_to_select) == 0:
            # All sites are blacklisted in this window
            raise CannotFindPositiveMarginalContributionError(("There are "
                "no possible guides; most likely all sites are blacklisted "
                "or the ground set is empty (no potential guides are "
                "suitable)"))

        if self.algorithm == 'greedy':
            # We only want the single guide with the greatest marginal
            # contribution; optimize for this case
            r = max(possible_guides_to_select, key=lambda x: x[0])
            if r[0] <= 0:
                # The marginal contribution of the best choice is 0 or negative
                raise CannotFindPositiveMarginalContributionError(("There "
                    "are no suitable guides to select; all their marginal "
                    "contributions are non-positive"))
            else:
                return (r[1], r[2])
        elif self.algorithm == 'random-greedy':
            # We want a set M, with |M| <= self.hard_guide_constraint,
            # that maximizes \sum_{u \in M} (marginal contribution
            # from adding u)
            # We can get this by taking the self.hard_guide_constraint
            # guides with the largest marginal contributions (just the
            # positive ones)
            M = sorted(possible_guides_to_select, key=lambda x: x[0],
                    reverse=True)[:self.hard_guide_constraint]
            M = [x for x in M if x[0] > 0]

            # With probability 1-|M|/self.hard_guide_constraint, do not
            # select a guide. This accounts for the possibility that
            # some of the best guides have negative marginal contribution
            # (i.e., |M| < self.hard_guide_constraint)
            if random.random() < 1.0 - float(len(M))/self.hard_guide_constraint:
                return None

            # Choose an element from M uniformly at random
            assert len(M) > 0
            r = random.choice(M)
            return (r[1], r[2])

    def _find_guides_in_window(self, start, end):
        """Find a collection of guides that maximizes expected activity in
        a given window.

        This attempts to find a guide set that maximizes subject to a
        penalty for the number of guides and subject to a hard constraint
        on the number of guides. We treat this is a constrained
        submodular maximization problem.

        Let d(g, s) be the predicted activity in guide g detecting sequence
        s. Then, for a guide set G, we define
          d(G, s) = max_{g \in G} d(g, s).
        That is, d(G, s) is the activity of the best guide in detecting s.

        We want to find a guide set G that maximizes:
          Ftilde(G) = F(G) - L*max(0, |G| - h)  subject to  |G| <= H
        where h represents a soft constraint on |G| and H >= h represents
        a hard constraint on |G|. F(G) is the expected activity of G
        in detecting all target sequences; here, we weight target
        sequences uniformly, so this is the mean of d(G, s) across the
        s in the target sequences (self.aln). L represents an importance
        on the penalty. Here: self.penalty_strength is L,
        self.soft_guide_constraint is h, and self.hard_guide_constraint is H.

        Ftilde(G) is submodular but is not monotone. It can be made to be
        non-negative by restricting the ground set. The classical discrete
        greedy algorithm (Nemhauser et al. 1978) assumes a monotone function so
        in general it does not apply. Nevertheless, it may provide good results
        in practice despite bad worst-case performance. When self.algorithm is
        'greedy', this method implements that algorithm: it chooses a guide
        that provides the greatest marginal contribution at each iteration.
        Note that, if L=0, then Ftilde(G) is monotone and the classical greedy
        algorithm ('greedy') is likely the best choice.

        In general, we use the randomized greedy algorithm in Buchbinder et al.
        2014. We start with a ground set of guides and then greedily select
        guides, with randomization, that are among ones with the highest
        marginal contribution. This works as follows:
          C <- {ground set of guides}
          C <- C _union_ {2*h 'dummy' elements that contribute 0}
          G <- {}
          for i in 1..H:
            M_i <- H elements from C\G that maximize \sum_{u \in M_i} (
                    Ftilde(G _union {u}) - Ftilde(G))
            g* <- element from M_i chosen uniformly at random
            G <- G _union_ {g*}
          G <- G \ {dummy elements}
          return G
        The collection of guides G is the approximately optimal guide set.
        This provides a 1/e-approximation when Ftilde(G) is non-monotone
        and 1-1/e when Ftilde(G) is monotone.

        An equivalent way to look at the above algorithm, and simpler to
        implement, is the way we implement it here:
          C <- {ground set of guides}
          G <- {}
          for i in 1..H:
            M_i <- H elements from C\G that maximize \sum_{u \in M_i} (
                    Ftilde(G _union {u}) - Ftilde(G))
            With proability (1-|M_i|/H), select no guide and continue
            Otherwise g* <- element from M_i chosen uniformly at random
            G <- G _union_ {g*}
          return G

        The guide set (G, above) is initialized with the guides in
        self.required_guides that fall within the given window.

        Args:
            start/end: boundaries of the window; the window spans [start, end)

        Returns:
            collection of str representing guide sequences that were selected
        """
        if start < 0:
            raise ValueError("window start must be >= 0")
        if end <= start:
            raise ValueError("window end must be > start")
        if end > self.aln.seq_length:
            raise ValueError("window end must be <= alignment length")

        # Initialize an empty guide set, with 0 activity against each
        # target sequence
        curr_guide_set = set()
        curr_activities = np.zeros(self.aln.num_sequences)

        def add_guide(gd, gd_pos, gd_activities):
            # Add gd into curr_guide_set and update curr_activities
            # to reflect the activities of gd
            logger.debug(("Adding guide '%s' (at %d) to guide set"),
                    gd, gd_pos)

            # Add the guide to the current guide set
            assert gd not in curr_guide_set
            curr_guide_set.add(gd)

            # Update curr_activities
            nonlocal curr_activities
            curr_activities = self._activities_after_adding_guide(
                    curr_activities, gd_activities)

            # Save the position of the guide in case the guide needs to be
            # revisited
            self._selected_guide_positions[gd].add(gd_pos)

        # Place all guides from self.required_guides that fall within
        # this window into curr_guide_set
        for gd, gd_pos in self.required_guides.items():
            if (gd_pos < start or
                    gd_pos + self.guide_length > end):
                # gd is not fully within this window
                continue
            # Predict activities of gd against each target sequence
            gd_activities = self.aln.compute_activity(
                    gd_pos, gd, self.predictor)
            logger.info(("Adding required guide '%s' to the guide set; it "
                "has average activity %f over the targets"), gd,
                np.average(gd_activities, weights=self.aln.seq_norm_weights))
            add_guide(gd, gd_pos, gd_activities)

        # At each iteration of the greedy algorithm (random or deterministic),
        # we choose 1 guide (possibly 0, for the random algorithm) and can
        # stop early; therefore, iterate up to self.hard_guide_constraint times
        logger.debug(("Iterating to construct the guide set"))
        for i in range(self.hard_guide_constraint):
            # Pick a guide
            try:
                p = self._find_optimal_guide_in_window(
                        start, end,
                        curr_guide_set, curr_activities)
                if p is None:
                    # The random greedy algorithm did not choose a guide;
                    # skip this
                    continue
                new_gd, gd_pos = p
            except CannotFindPositiveMarginalContributionError:
                # No guide adds marginal contribution
                # This should only happen in the greedy case (or if
                # all sites are blacklisted), and the objective function
                # is such that its value would continue to decrease if
                # we were to continue (i.e., it would continue to be
                # the case that no guides give a positive marginal
                # contribution) -- so stop early
                logger.debug(("At iteration where no guide adds marginal "
                    "contribution; stopping early"))
                break

            # new_guide is from the ground set, so we can get its
            # activities across target sequences easily
            new_guide_activities = self._ground_set_with_activities_memoized(
                    gd_pos)[new_gd]

            add_guide(new_gd, gd_pos, new_guide_activities)
            logger.debug(("There are currently %d guides in the guide set"),
                    len(curr_guide_set))

        if len(curr_guide_set) == 0:
            # It is possible no guides can be found (e.g., if they all
            # create negative objective values)
            if self.algorithm == 'random-greedy':
                logger.debug(("No guides could be found, possibly because "
                    "the ground set in this window is empty. 'random-greedy' "
                    "restricts the ground set so that the objective function "
                    "is non-negative. This is more likely to be the case "
                    "if penalty_strength is relatively high and/or the "
                    "difference (hard_guide_constraint - soft_guide_constraint) "
                    "is large. Trying the 'greedy' maximization "
                    "algorithm may avoid this."))
            raise CannotFindAnyGuidesError(("No guides could be constructed "
                "in the window [%d, %d)") % (start, end))

        return curr_guide_set
>>>>>>> f9f9d9d4

    def find_guides_with_sliding_window(self, window_size, out_fn,
            window_step=1, sort=False, print_analysis=True):
        """Find a collection of guides that maximizes expected activity,
        across all windows.

        This writes a table of the guides to a file, in which each row
        corresponds to a window in the genome. It also optionally prints
        an analysis to stdout.

        Args:
            window_size: length of the window to use when sliding across
                alignment
            out_fn: output TSV file to write guide sequences by window
            window_step: amount by which to increase the window start for
                every search
            sort: if set, sort output TSV by objective value
            print_analysis: print to stdout the best window(s) -- i.e.,
                the one(s) with the highest objective value
        """
        guide_collections = list(self._find_oligos_for_each_window(
            window_size, window_step=window_step))

        if sort:
            # Sort by objective value descending
            guide_collections.sort(key=lambda x: self.obj_value(x[2]),
                    reverse=True)

        with open(out_fn, 'w') as outf:
            # Write a header
            outf.write('\t'.join(['window-start', 'window-end',
                'count', 'objective-value', 'total-frac-bound',
                'guide-set-expected-activity',
                'guide-set-median-activity', 'guide-set-5th-pctile-activity',
                'guide-expected-activities',
                'target-sequences',
                'target-sequence-positions']) + '\n')

            for guides_in_window in guide_collections:
                start, end, guide_seqs = guides_in_window
                count = len(guide_seqs)
                activities = self.oligo_set_activities(start, end, guide_seqs)
                obj = self.obj_value(start, end, guide_seqs,
                        activities=activities)
                frac_bound = self.total_frac_bound(start, end,
                        guide_seqs, activities=activities)
                guides_activity_expected = self.oligo_set_activities_expected_value(
                        start, end, guide_seqs, activities=activities)
                guides_activity_median, guides_activity_5thpctile = \
                        self.oligo_set_activities_percentile(start, end,
                                guide_seqs, [50, 5], activities=activities)

                guide_seqs_sorted = sorted(list(guide_seqs))
                guide_seqs_str = ' '.join(guide_seqs_sorted)
                positions = [self._selected_positions[gd_seq]
                             for gd_seq in guide_seqs_sorted]
                positions_str = ' '.join(str(p) for p in positions)
                expected_activities_per_guide_dict = \
                        self.oligo_set_activities_expected_value_per_oligo(
                            start, end, guide_seqs)
                expected_activities_per_guide = \
                        [expected_activities_per_guide_dict[gd_seq]
                         for gd_seq in guide_seqs_sorted]
                expected_activities_per_guide_str = ' '.join(
                        str(a) for a in expected_activities_per_guide)
                line = [start, end, count, obj, frac_bound,
                        guides_activity_expected,
                        guides_activity_median, guides_activity_5thpctile,
                        expected_activities_per_guide_str,
                        guide_seqs_str,
                        positions_str]

                outf.write('\t'.join([str(x) for x in line]) + '\n')

        if print_analysis:
            num_windows_scanned = len(
                range(0, self.aln.seq_length - window_size + 1))
            num_windows_with_guides = len(guide_collections)

            stat_display = [
                ("Number of windows scanned", num_windows_scanned),
                ("Number of windows with guides", num_windows_with_guides)
            ]

            # Print the above statistics, with padding on the left
            # so that the statistic names are right-justified in a
            # column and the values line up, left-justified, in a column
            max_stat_name_len = max(len(name) for name, val in stat_display)
            for name, val in stat_display:
                pad_spaces = max_stat_name_len - len(name)
                name_padded = " "*pad_spaces + name + ":"
                print(name_padded, str(val))<|MERGE_RESOLUTION|>--- conflicted
+++ resolved
@@ -29,533 +29,8 @@
     all the positional arguments necessary for search.OligoSearcher.
 
     """
-<<<<<<< HEAD
     def __init__(self, guide_length, **kwargs):
         """
-=======
-
-    def __init__(self, aln, guide_length, missing_data_params,
-                 guide_is_suitable_fn=None,
-                 required_guides={}, blacklisted_ranges={},
-                 allow_gu_pairs=False, required_flanking_seqs=(None, None),
-                 do_not_memoize_guides=False,
-                 predictor=None):
-        """
-        Args:
-            aln: alignment.Alignment representing an alignment of sequences
-            guide_length: length of the guide to construct
-            missing_data_params: tuple (a, b, c) specifying to not attempt to
-                design guides overlapping sites where the fraction of
-                sequences with missing data is > min(a, max(b, c*m), where m is
-                the median fraction of sequences with missing data over the
-                alignment
-            guide_is_suitable_fn: if set, the value of this argument is a
-                function f(x) such that this will only construct a guide x
-                for which f(x) is True
-            required_guides: dict that maps guide sequences to their position
-                in the alignment; all of these guide sequences are immediately
-                placed in the set of covering guides for their appropriate
-                windows before finding other guides, so that they are
-                guaranteed to be in the output (i.e., the set of covering
-                guides is initialized with these guides)
-            blacklisted_ranges: set of tuples (start, end) that provide
-                ranges in the alignment from which guides should not be
-                constructed. No guide that might overlap these ranges is
-                constructed. Note that start is inclusive and end is
-                exclusive.
-            allow_gu_pairs: if True, tolerate G-U base pairs between a
-                guide and target when computing whether a guide binds
-            required_flanking_seqs: tuple (s5, s3) that specifies sequences
-                on the 5' (left; s5) end and 3' (right; s3) end flanking
-                the guide (in the target, not the guide) that must be
-                present for a guide to bind; if either is None, no
-                flanking sequence is required for that end
-            do_not_memoize_guides: if True, never memoize the results of
-                computed guides at a site and always compute the guides (this
-                can be useful if we know the memoized result will never be used
-                and memoizing it may be slow, or if we want to benchmark
-                performance with/without memoization)
-            predictor: adapt.utils.predict_activity.Predictor object. If
-                None, do not predict activities.
-        """
-        self.aln = aln
-        self.guide_length = guide_length
-
-        # Because calls to compute guides at a site are expensive and are
-        # repeated very often, memoize the output
-        self._memoized_guides = defaultdict(dict)
-        self._memoized_guides_last_inner_dict = None
-        self._memoized_guides_last_inner_dict_key = None
-        self._memoized_guides_num_removed_since_last_resize = 0
-        self.do_not_memoize_guides = do_not_memoize_guides
-
-        # Save the positions of selected guides in the alignment so these can
-        # be easily revisited. In case a guide sequence appears in multiple
-        # places, store a set of positions
-        self._selected_guide_positions = defaultdict(set)
-
-        # Determine a threshold at which to ignore sites with too much
-        # missing data
-        missing_max, missing_min, missing_coeff = missing_data_params
-        self.missing_threshold = min(missing_max, max(missing_min,
-            missing_coeff * self.aln.median_sequences_with_missing_data()))
-
-        self.guide_is_suitable_fn = guide_is_suitable_fn
-
-        self.required_guides = required_guides
-
-        # Verify positions of the guides are within the alignment
-        highest_possible_gd_pos = self.aln.seq_length - self.guide_length
-        for gd, gd_pos in self.required_guides.items():
-            if gd_pos < 0 or gd_pos > highest_possible_gd_pos:
-                raise Exception(("A guide with sequence '%s' at position %d "
-                    "is required to be in the output, but does not fall "
-                    "within the alignment") % (gd, gd_pos))
-
-        # Because determining which sequences are covered by each required
-        # guide is expensive and will be done repeatedly on the same guide,
-        # memoize them
-        self._memoized_seqs_covered_by_required_guides = {}
-
-        self.blacklisted_ranges = blacklisted_ranges
-
-        # Verify blacklisted ranges are within the alignment
-        for start, end in blacklisted_ranges:
-            if start < 0 or end <= start or end > self.aln.seq_length:
-                raise Exception(("A blacklisted range [%d, %d) is invalid "
-                    "for a given alignment; ranges must fall within the "
-                    "alignment: [0, %d)") % (start, end, self.aln.seq_length))
-
-        self.allow_gu_pairs = allow_gu_pairs
-
-        self.required_flanking_seqs = required_flanking_seqs
-
-        self.guide_clusterer = alignment.SequenceClusterer(
-            lsh.HammingDistanceFamily(guide_length),
-            k=min(10, int(guide_length/2)))
-
-        self.predictor = predictor
-
-    def _compute_guide_memoized(self, start, call_fn, key_fn, use_last=False,
-            compress=True):
-        """Make a memoized call to compute a guide.
-
-        The actual computation is defined in a subclass and passed as
-        a function (call_fn) here -- it can be to construct a guide or
-        to compute information (e.g., expected activity) about different
-        guides in a ground set.
-
-        Args:
-            start: start position in alignment at which to target
-            call_fn: function to call for compute guide(s)
-            key_fn: function call to construct a key from current state
-            use_last: if set, check for a memoized result by using the last
-                key constructed (it is assumed that key is identical to
-                the last provided values)
-            compress: if True, compress the output of call_fn() before
-                memoizing
-
-        Returns:
-            result of call_fn()
-        """
-        if use_last:
-            # key (defined below) can be large and slow to hash; therefore,
-            # assume that the last computed key is identical to the one that
-            # would be computed here (i.e., call_state is the same), and use
-            # the last inner dict to avoid having to hash key
-            assert self._memoized_guides_last_inner_dict is not None
-            inner_dict = self._memoized_guides_last_inner_dict
-        else:
-            key = key_fn()
-            if key in self._memoized_guides:
-                inner_dict = self._memoized_guides[key]
-            else:
-                inner_dict = {}
-                self._memoized_guides[key] = inner_dict
-            self._memoized_guides_last_inner_dict_key = key
-
-        if start in inner_dict:
-            # The result has been memoized
-
-            p_memoized = inner_dict[start]
-
-            # p was compressed before memoizing it; decompress
-            # it before returning it
-            if p_memoized is None:
-                p = None
-            else:
-                if compress:
-                    p = self._decompress_compute_guide_result(p_memoized)
-                else:
-                    p = p_memoized
-        else:
-            # The result is not memoized; compute it and memoize it
-
-            p = call_fn()
-
-            if p is None:
-                p_to_memoize = None
-            else:
-                if compress:
-                    # Compress p before memoizing it
-                    p_to_memoize = self._compress_compute_guide_result(p)
-                else:
-                    p_to_memoize = p
-
-            inner_dict[start] = p_to_memoize
-
-        self._memoized_guides_last_inner_dict = inner_dict
-        return p
-
-    def _cleanup_memoized_guides(self, pos, frac_removed_until_resize=0.1):
-        """Remove a position that is stored in self._memoized_guides.
-
-        This should be called when the position no longer needs to be stored.
-
-        Python only resizes dicts on insertions (and, seemingly, only after
-        reaching a sufficiently large size); see
-        https://github.com/python/cpython/blob/master/Objects/dictnotes.txt
-        In this case, it may never resize or resize too infrequently,
-        especially for the inner dicts. It appears in many cases to never
-        resize. Therefore, this "resizes" the self._memoized_guides dict at
-        certain cleanups by copying all the content over to a new dict,
-        effectively forcing it to shrink its memory usage. It does this
-        by computing the number of elements that have been removed from the
-        data structure relative to its current total number of elements,
-        and resizing when this fraction exceeds `frac_removed_until_resize`.
-        Since the total number of elements should stay roughly constant
-        as we scan along the alignment (i.e., pos increases), this fraction
-        should grow over time. At each resizing, the fraction will drop back
-        down to 0.
-
-        This also cleans up memoizations in the predictor, if that was set.
-
-        Args:
-            pos: start position that no longer needs to be memoized (i.e., where
-                guides covering at that start position are no longer needed)
-            frac_removed_until_resize: resize the self._memoized_guides
-                data structure when the total number of elements removed
-                due to cleanup exceeds this fraction of the total size
-        """
-        keys_to_rm = set()
-        for key in self._memoized_guides.keys():
-            if pos in self._memoized_guides[key]:
-                del self._memoized_guides[key][pos]
-                self._memoized_guides_num_removed_since_last_resize += 1
-            if len(self._memoized_guides[key]) == 0:
-                keys_to_rm.add(key)
-
-        for key in keys_to_rm:
-            del self._memoized_guides[key]
-
-        # Decide whether to resize
-        total_size = sum(len(self._memoized_guides[k])
-                for k in self._memoized_guides.keys())
-        if total_size > 0:
-            frac_removed = float(self._memoized_guides_num_removed_since_last_resize) / total_size
-            logger.debug(("Deciding to resize with a fraction %f removed "
-                "(%d / %d)"), frac_removed,
-                self._memoized_guides_num_removed_since_last_resize,
-                total_size)
-            if frac_removed >= frac_removed_until_resize:
-                # Resize self._memoized_guides by copying all content to a new dict
-                new_memoized_guides = defaultdict(dict)
-                for key in self._memoized_guides.keys():
-                    for i in self._memoized_guides[key].keys():
-                        new_memoized_guides[key][i] = self._memoized_guides[key][i]
-                    if key == self._memoized_guides_last_inner_dict_key:
-                        self._memoized_guides_last_inner_dict = new_memoized_guides[key]
-                self._memoized_guides = new_memoized_guides
-                self._memoized_guides_num_removed_since_last_resize = 0
-
-        # Cleanup the predictor's memoizations at this position
-        if self.predictor is not None:
-            self.predictor.cleanup_memoized(pos)
-
-    def _guide_overlaps_blacklisted_range(self, gd_pos):
-        """Determine whether a guide would overlap a blacklisted range.
-
-        The blacklisted ranges are given in self.blacklisted_ranges.
-
-        Args:
-            gd_pos: start position of a guide
-
-        Returns:
-            True iff the guide overlaps a blacklisted range
-        """
-        gd_end = gd_pos + self.guide_length - 1
-        for start, end in self.blacklisted_ranges:
-            if ((gd_pos >= start and gd_pos < end) or
-                    (gd_end >= start and gd_end < end)):
-                return True
-        return False
-
-    def guide_set_activities(self, window_start, window_end, guide_set):
-        """Compute activity across target sequences for guide set in a window.
-
-        Let S be the set of target sequences. Let G be guide_set, and
-        let the predicted activity of a guide g in detecting s_i \in S
-        be d(g, s_i). Then the activity of G in detecting s_i is
-        max_{g \in G} d(g, s_i). We can compute an activity for G
-        against all sequences s_i by repeatedly taking element-wise
-        maxima; see
-        GuideSearcherMaximizeActivity._activities_after_adding_guide() for
-        an explanation.
-
-        Note that if guide_set is a subset of the ground set, then
-        we already have these computed in GuideSearcherMaximizeAcitivity.
-        Re-implementing it here lets us use have them with
-        GuideSearcherMinimizeGuides, and is also not a bad check
-        to re-compute.
-
-        This assumes that guide positions for each guide in guide_set
-        are stored in self._selected_guide_positions.
-
-        Args:
-            window_start/window_end: start (inclusive) and end (exclusive)
-                positions of the window
-            guide_set: set of strings representing guide sequences that
-                have been selected to be in a guide set
-
-        Returns:
-            list of activities across the target sequences (self.aln)
-            yielded by guide_set
-        """
-        if self.predictor is None:
-            raise NoPredictorError(("Cannot compute activities when "
-                "predictor is not set"))
-
-        activities = np.zeros(self.aln.num_sequences)
-        for gd_seq in guide_set:
-            if gd_seq not in self._selected_guide_positions:
-                raise Exception(("Guide must be selected and its position "
-                    "saved"))
-
-            # The guide could hit multiple places
-            for start in self._selected_guide_positions[gd_seq]:
-                if start < window_start or start > window_end - len(gd_seq):
-                    # Guide is outside window
-                    continue
-                try:
-                    gd_activities = self.aln.compute_activity(start, gd_seq,
-                            self.predictor)
-                except alignment.CannotConstructGuideError:
-                    # Most likely this site is too close to an endpoint and
-                    # does not have enough context_nt; skip it
-                    continue
-
-                # Update activities with gd_activities
-                activities = np.maximum(activities, gd_activities)
-
-        return activities
-
-    def guide_set_activities_percentile(self, window_start, window_end,
-            guide_set, q, activities=None):
-        """Compute percentiles of activity across target sequences for
-        a guide set in a window.
-
-        For example, when percentiles is 50, this returns the median
-        activity across the target sequences that the guide set provides.
-
-        Args:
-            window_start/window_end: start (inclusive) and end (exclusive)
-                positions of the window
-            guide_set: set of strings representing guide sequences that
-                have been selected to be in a guide set
-            q: list of percentiles to compute, each in [0,100]
-                (0 is minimum, 100 is maximum)
-            activities: output of self.guide_set_activities(); if not set,
-                this calls that function
-
-        Returns:
-            list of percentile values
-        """
-        if activities is None:
-            activities = self.guide_set_activities(window_start, window_end,
-                    guide_set)
-
-        p = weight.percentile(activities, q, self.aln.seq_norm_weights)
-        return list(p)
-
-    def guide_set_activities_expected_value(self, window_start, window_end,
-            guide_set, activities=None):
-        """Compute expected activity across target sequences for
-        a guide set in a window.
-
-        This assumes the distribution across target sequences is uniform,
-        so it is equivalent to the mean.
-
-        Args:
-            window_start/window_end: start (inclusive) and end (exclusive)
-                positions of the window
-            guide_set: set of strings representing guide sequences that
-                have been selected to be in a guide set
-            activities: output of self.guide_set_activities(); if not set,
-                this calls that function
-
-        Returns:
-            expected (here, mean) activity
-        """
-        if activities is None:
-            activities = self.guide_set_activities(window_start, window_end,
-                    guide_set)
-
-        return np.average(activities, weights=self.aln.seq_norm_weights)
-
-    def guide_set_activities_per_guide(self, window_start,
-            window_end, guide_set):
-        """Compute expected activity across target sequences for
-        a guide set in a window.
-
-        This assumes the distribution across target sequences is uniform,
-        so it is equivalent to the mean.
-
-        Args:
-            window_start/window_end: start (inclusive) and end (exclusive)
-                positions of the window
-            guide_set: set of strings representing guide sequences that
-                have been selected to be in a guide set
-
-        Returns:
-            ({guide sequence: list of activities per sequence}, max_activity)
-                where max_activity is a list of activities across the target
-                sequences (self.aln) yielded by the best of guide_set on each
-                seq
-        """
-        if self.predictor is None:
-            raise NoPredictorError(("Cannot compute activities when "
-                "predictor is not set"))
-
-        activities = np.zeros(self.aln.num_sequences)
-        per_gd_activities = {}
-        for gd_seq in guide_set:
-            if gd_seq not in self._selected_guide_positions:
-                raise Exception(("Guide must be selected and its position "
-                    "saved"))
-
-            per_gd_activities[gd_seq] = np.zeros(self.aln.num_sequences)
-            # The guide could hit multiple places
-            for start in self._selected_guide_positions[gd_seq]:
-                if start < window_start or start > window_end - len(gd_seq):
-                    # Guide is outside window
-                    continue
-                try:
-                    gd_activities = self.aln.compute_activity(start, gd_seq,
-                            self.predictor)
-                except alignment.CannotConstructGuideError:
-                    # Most likely this site is too close to an endpoint and
-                    # does not have enough context_nt; skip it
-                    continue
-
-                # Update per_gd_activities with this start's activities
-                per_gd_activities[gd_seq] = np.maximum(
-                    per_gd_activities[gd_seq], gd_activities)
-
-            # Update activities with this guide's activities
-            activities = np.maximum(activities, per_gd_activities[gd_seq])
-
-        return per_gd_activities, activities
-
-    def guide_set_activities_expected_value_per_guide(self, window_start,
-            window_end, guide_set):
-        """Compute expected activity across target sequences for
-        a guide set in a window.
-
-        This assumes the distribution across target sequences is uniform,
-        so it is equivalent to the mean.
-
-        Args:
-            window_start/window_end: start (inclusive) and end (exclusive)
-                positions of the window
-            guide_set: set of strings representing guide sequences that
-                have been selected to be in a guide set
-
-        Returns:
-            expected (here, mean) activity
-        """
-        per_gd_activities, activities = self.guide_set_activities_per_guide(
-            window_start, window_end, guide_set)
-
-        per_gd_expected_activities = {}
-        for gd_seq in guide_set:
-            # best_guide serves as a mask to only take the mean of the
-            # sequences for which this guide has the maximum activity
-            best_guide = per_gd_activities[gd_seq] == activities
-            per_gd_expected_activities[gd_seq] = np.average(
-                per_gd_activities[gd_seq][best_guide],
-                weights=np.array(self.aln.seq_norm_weights)[best_guide])
-            if np.isnan(per_gd_expected_activities[gd_seq]):
-                logger.warning("%s is not the best guide for any sequence; it "
-                    "may not be necessary in the assay." %gd_seq)
-                per_gd_expected_activities[gd_seq] = 0
-
-        return per_gd_expected_activities
-
-    def guide_activities_expected_value(self, window_start, window_end, gd_seq):
-        """Compute expected activity across target sequences for a single
-        guide in a window.
-
-        Let S be the set of target sequences. Then the activity of a guide
-        g in detecting s_i \in S be d(g, s_i). We assume a uniform
-        distribution over the s_i, so the expected value for g is the
-        mean of d(g, s_i) across the s_i.
-
-        Note that if gd_seq is in the ground set, then we already have these
-        computed in GuideSearcherMaximizeAcitivity. Re-implementing it here
-        lets us use have them with GuideSearcherMinimizeGuides, and is also not
-        a bad check to re-compute.
-
-        This assumes that the guide position for gd_seq is stored in
-        self._selected_guide_positions.
-
-        Args:
-            window_start/window_end: start (inclusive) and end (exclusive)
-                positions of the window
-            gd_seq: string representing guide sequence
-
-        Returns:
-            mean activity across the target sequences (self.aln) yielded
-            by gd_seq
-        """
-        if self.predictor is None:
-            raise NoPredictorError(("Cannot compute activities when "
-                "predictor is not set"))
-
-        if gd_seq not in self._selected_guide_positions:
-            raise Exception(("Guide must be selected and its position "
-                "saved"))
-
-        # The guide could hit multiple places; account for that just in case
-        activities = np.zeros(self.aln.num_sequences)
-        for start in self._selected_guide_positions[gd_seq]:
-            if start < window_start or start > window_end - len(gd_seq):
-                # Guide is outside window
-                continue
-            try:
-                gd_activities = self.aln.compute_activity(start, gd_seq,
-                        self.predictor)
-            except alignment.CannotConstructGuideError:
-                # Most likely this site is too close to an endpoint and
-                # does not have enough context_nt; skip it
-                continue
-
-            activities = np.maximum(activities, gd_activities)
-
-        return np.average(activities, weights=self.aln.seq_norm_weights)
-
-    def _find_guides_for_each_window(self, window_size,
-            window_step=1, hide_warnings=False):
-        """Find a collection of guides in each window.
-
-        This runs a sliding window across the aligned sequences and, in each
-        window, computes a guide set by calling self._find_guides_in_window().
-
-        This returns guides for each window.
-
-        This does not return guides for windows where it cannot design
-        guides in the window (e.g., due to indels or ambiguity).
-
->>>>>>> f9f9d9d4
         Args:
             guide_length: integer length of the guide. Sets guide length to
                 min_oligo_length and max_oligo_length.
@@ -580,19 +55,12 @@
         Args:
             aln: alignment.Alignment representing an alignment of sequences
             guide_length: length of the guide to construct
-<<<<<<< HEAD
-            mismatches: threshold on number of mismatches for determining
-                whether a guide would hybridize to a target sequence
-            cover_frac: fraction in (0, 1] of sequences that must be 'captured'
-                by a guide; see seq_groups
-=======
             mismatches: threshold on number of mismatches for determining whether
                 a guide would hybridize to a target sequence
             cover_frac: minimum weighted fraction in (0, 1] of sequences that
                 must be 'captured' by a guide set; see seq_groups. The
                 weighted fraction is the sum of the normalized weights of the
                 sequences that are 'captured'.
->>>>>>> f9f9d9d4
             missing_data_params: tuple (a, b, c) specifying to not attempt to
                 design guides overlapping sites where the fraction of
                 sequences with missing data is > min(a, max(b, c*m), where m is
@@ -610,35 +78,8 @@
             mismatches=mismatches, missing_data_params=missing_data_params,
             cover_frac=cover_frac, **kwargs)
 
-<<<<<<< HEAD
     def _compress_result(self, p):
         """Compress the information to be stored in self._memo
-=======
-            # Check that each sequence is only in one group
-            seqs_seen = set()
-            for group_id, seqs in seq_groups.items():
-                for s in seqs:
-                    assert s not in seqs_seen
-                seqs_seen.update(seqs)
-
-            # Check that each sequence is in a group
-            for i in range(self.aln.num_sequences):
-                assert i in seqs_seen
-
-            self.seq_groups = seq_groups
-            self.cover_frac = cover_frac
-        else:
-            # Setup a single dummy group containing all sequences, and make
-            # cover_frac be the weighted fraction of sequences that must be
-            # covered in this group
-            self.seq_groups = {0: set(range(self.aln.num_sequences))}
-            self.cover_frac = {0: cover_frac}
-
-        self.mismatches = mismatches
-
-    def _compress_compute_guide_result(self, p):
-        """Compress the result of alignment.Alignment.construct_guide().
->>>>>>> f9f9d9d4
 
         Args:
             p: result of calling construct_oligo()
@@ -667,512 +108,7 @@
         # Decompress covered_seqs
         covered_seqs = index_compress.decompress_ranges(covered_seqs_compressed)
 
-<<<<<<< HEAD
         return (gd, covered_seqs, score)
-=======
-        return (gd, covered_seqs)
-
-    def _construct_guide_memoized(self, start, seqs_to_consider,
-            percent_needed=None, use_last=False, memoize_threshold=0.1):
-        """Make a memoized call to alignment.Alignment.construct_guide().
-
-        Args:
-            start: start position in alignment at which to target
-            seqs_to_consider: dict mapping universe group ID to collection
-                of indices to use when constructing the guide
-            percent_needed: dict mapping universe group ID to the percent of
-                sequences from the group of the total that are left to cover
-                in order to achieve the desired partial cover
-            use_last: if set, check for a memoized result by using the last
-                key constructed (it is assumed that seqs_to_consider and
-                percent_needed are identical to the last provided values)
-            memoize_threshold: only memoize results when the total fraction
-                of sequences in seqs_to_consider (compared to the whole
-                alignment) exceeds this threshold
-
-        Returns:
-            result of alignment.Alignment.construct_guide()
-        """
-        def construct_p():
-            try:
-                p = self.aln.construct_guide(start, self.guide_length,
-                        seqs_to_consider, self.mismatches, self.allow_gu_pairs,
-                        self.guide_clusterer, percent_needed=percent_needed,
-                        missing_threshold=self.missing_threshold,
-                        guide_is_suitable_fn=self.guide_is_suitable_fn,
-                        required_flanking_seqs=self.required_flanking_seqs,
-                        predictor=self.predictor)
-            except alignment.CannotConstructGuideError:
-                p = None
-            return p
-
-        # Only memoize results if this is being computed for a sufficiently
-        # high fraction of sequences; for cases where seqs_to_consider
-        # represents a small fraction of all sequences, we are less likely
-        # to re-encounter the same seqs_to_consider in the future (so
-        # there is little need to memoize the result) and the call to
-        # construct_guide() should be relatively quick (so it is ok to have
-        # to repeat the call if we do re-encounter the same seqs_to_consider)
-        # Do not use weighting here, as weighting is irrelevant to memoization
-        num_seqs_to_consider = sum(len(v) for k, v in seqs_to_consider.items())
-        frac_seqs_to_consider = float(num_seqs_to_consider) / self.aln.num_sequences
-        should_memoize = frac_seqs_to_consider >= memoize_threshold
-
-        if not should_memoize or self.do_not_memoize_guides:
-            # Construct the guide and return it; do not memoize the result
-            p = construct_p()
-            return p
-
-        def make_key():
-            # Make a key for hashing
-            # Make frozen version of both dicts; note that values in
-            # seqs_to_consider may be sets that need to be frozen
-            seqs_to_consider_frozen = set()
-            for k, v in seqs_to_consider.items():
-                # Compress the sequence indices, which, in many cases, are
-                # mostly contiguous
-                v_compressed = index_compress.compress_mostly_contiguous(v)
-                seqs_to_consider_frozen.add((k, frozenset(v_compressed)))
-            seqs_to_consider_frozen = frozenset(seqs_to_consider_frozen)
-            if percent_needed is None:
-                percent_needed_frozen = None
-            else:
-                percent_needed_frozen = frozenset(percent_needed.items())
-
-            key = (seqs_to_consider_frozen, percent_needed_frozen)
-            return key
-
-        p = super()._compute_guide_memoized(start, construct_p, make_key,
-                use_last=use_last)
-        return p
-
-    def obj_value(self, guide_set):
-        """Compute objective value for a guide set.
-
-        This is just the number of guides, which we seek to minimize.
-
-        Args:
-            guide_set: set of guide sequences
-
-        Returns:
-            number of guides
-        """
-        return float(len(guide_set))
-
-    def best_obj_value(self):
-        """Return the best possible objective value (or a rough estimate).
-
-        Returns:
-            float
-        """
-        # The best objective value occurs when there is 1 guide.
-        return 1.0
-
-    def _find_optimal_guide_in_window(self, start, end, seqs_to_consider,
-            percent_needed):
-        """Find the guide that hybridizes to the most sequences in a given window.
-
-        This considers each position within the specified window at which a guide
-        can start. At each, it determines the optimal guide (i.e., attempting to cover
-        the most number of sequences) as well as the number of sequences that the
-        guide covers (hybridizes to). It selects the guide that covers the most. This
-        breaks ties arbitrarily.
-
-        Args:
-            start/end: boundaries of the window; the window spans [start, end)
-            seqs_to_consider: dict mapping universe group ID to collection of
-                indices of sequences to use when selecting a guide
-            percent_needed: dict mapping universe group ID to the percent of
-                sequences from the group of the total that are left to cover
-                in order to achieve the desired (partial) cover
-
-        Returns:
-            tuple (w, x, y, z) where:
-                w is the sequence of the selected guide
-                x is a collection of indices of sequences (a subset of
-                    sequence IDs in seqs_to_consider) to which guide w will
-                    hybridize
-                y is the starting position of w in the alignment
-                z is a score representing the percent of the remaining
-                    universe that w covers
-        """
-        if start < 0:
-            raise ValueError("window start must be >= 0")
-        if end <= start:
-            raise ValueError("window end must be > start")
-        if end > self.aln.seq_length:
-            raise ValueError("window end must be <= alignment length")
-
-        # Calculate the end of the search (exclusive), which is the last
-        # position in the window at which a guide can start; a guide needs to
-        # fit completely within the window
-        search_end = end - self.guide_length + 1
-
-        called_construct_guide = False
-        max_guide_cover = None
-        for pos in range(start, search_end):
-            if self._guide_overlaps_blacklisted_range(pos):
-                # guide starting at pos would overlap a blacklisted range,
-                # so skip this guide
-                p = None
-            else:
-                # After the first call to self._construct_guide_memoized in
-                # this window, seqs_to_consider and percent_needed will all be
-                # the same as the first call, so tell the function to
-                # take advantage of this (by avoiding hashing these
-                # dicts)
-                use_last = pos > start and called_construct_guide
-
-                p = self._construct_guide_memoized(pos, seqs_to_consider,
-                    percent_needed, use_last=use_last)
-                called_construct_guide = True
-
-            if p is None:
-                # There is no suitable guide at pos
-                if max_guide_cover is None:
-                    max_guide_cover = (None, set(), None, 0)
-            else:
-                gd, covered_seqs = p
-
-                # Calculate a score for this guide based on the partial
-                # coverage it achieves across the groups
-                score = 0
-                for group_id, needed in percent_needed.items():
-                    covered_in_group = covered_seqs & seqs_to_consider[group_id]
-
-                    # needed is the number of elements that have yet to be
-                    # covered in order to obtain the desired partial cover
-                    # in group_id; there is no reason to favor a guide that
-                    # covers more than needed
-                    score += min(needed,
-                                 self.aln.seq_idxs_weighted(covered_in_group))
-
-                if max_guide_cover is None:
-                    max_guide_cover = (gd, covered_seqs, pos, score)
-                else:
-                    if score > max_guide_cover[3]:
-                        # gd has the highest score
-                        max_guide_cover = (gd, covered_seqs, pos, score)
-        return max_guide_cover
-
-    def _find_guides_in_window(self, start, end, only_consider=None):
-        """Find a collection of guides that cover sequences in a given window.
-
-        This attempts to find the smallest number of guides such that, within
-        the specified window, at least the weighted fraction self.cover_frac of
-        sequences have a guide that hybridizes to it.
-
-        The solution is based on approximating the solution to an instance
-        of the set cover problem by using the canonical greedy algorithm.
-        The following is a description of the problem and solution to the
-        most basic case, in which sets are unweighted and we seek to cover
-        the entire universe:
-        We are given are universe U of (hashable) objects and a collection
-        of m subsets S_1, S_2, ..., S_m of U whose union equals U. We wish
-        to approximate the smallest number of these subets whose union is U
-        (i.e., "covers" the universe U). Pseudocode of the greedy algorithm
-        is as follows:
-          C <- {}
-          while the universe is not covered (U =/= {}):
-            Pick the set S_i that covers the most of U (i.e., maximizes
-              | S_i _intersection_ U |)
-            C <- C _union_ { S_i }
-            U <- U - S_i
-          return C
-        The collection of subsets C is the approximate set cover and a
-        valid set cover is always returned. The loop goes through min(|U|,m)
-        iterations and picking S_i at each iteration takes O(m*D) time where
-        D is the cardinality of the largest subset. The returned solution
-        is a ceil(ln(D))-approximation. In the worst-case, where D=|U|, this
-        is a ceil(ln(|U|))-approximation. Inapproximability results show
-        that it is NP-hard to approximate the problem to within c*ln(|U|)
-        for any 0 < c < 1. Thus, this is a very good approximation given
-        what is possible.
-
-        Here, we generalize the above case to support a partial set cover;
-        rather than looping while the universe is not covered, we instead
-        loop until we have covered as much as the universe as we desire to
-        cover (determined by a parameter indicating the fraction of the
-        universe to cover). The paper "Improved performance of the greedy
-        algorithm for the minimum set cover and minimum partial cover
-        problems" (Petr Slavik) provides guarantees on the approximation to
-        the partial cover. We select a set S_i on each iteration as the one
-        that maximizes min(r, S_i \intersect U) where r is the number of
-        elements left to cover to achieve the desired partial cover.
-
-        We also generalize this to support a "multi-universe" -- i.e.,
-        where the universe is divided into groups and we want to achieve
-        a particular partial cover for each group. For example, each group
-        may encompass sequences from a particular year. We iterate until
-        we have covered as much of each group in the universe as we desire
-        to cover. We select a set S_i on each iteration as the one that
-        maximizes as score, where the score is calculated by summing across
-        each group g the value min(r_g, S_i \intersect U_g) where r_g
-        is the number of elements left to cover in g to achieve the desired
-        partial cover, and U_g is the universe left to cover for group g.
-
-        In this problem, the universe U is the set of all sequences (i.e.,
-        each element represents a sequence). Each subset S_i of U represents
-        a possible guide and the elements of S_i are integers representing
-        the sequences to which the guide hybridizes (i.e., the sequences that
-        the guide "covers"). When approximating the solution, we do not need
-        to actually construct all possible guides (or subsets S_i). Instead,
-        on the first iteration we construct the guide p_1 that hybridizes to
-        (covers) the most number of sequences; S_1 is then the sequences that
-        p_1 covers. We include p_1 in the output and subtract all of the
-        sequences in S_1 from U. On the next iteration, we construct the
-        guide that covers the most number of sequences that remain in U, and
-        so on.
-
-        Although it is not done here, we could choose to assign each guide
-        a cost (e.g., based on its sequence composition) and then select the
-        guides that have the smallest total cost while achieving the desired
-        coverage of sequences. This would be a weighted set cover problem.
-        Without assigning costs, we can think of each guide as having a cost
-        of 1.0; in this case, we simply select the smallest number of guides
-        that achieve the desired coverage.
-
-        The collection of covering guides (C, above) is initialized with the
-        guides in self.required_guides that fall within the given window,
-        and the universe is initialized accordingly.
-
-        Args:
-            start/end: boundaries of the window; the window spans [start, end)
-            only_consider: set giving list of sequence IDs (index in
-                alignment) from which to construct universe -- i.e.,
-                only consider these sequences. The desired coverage
-                (self.cover_frac) is achieved only for the sequences
-                in this set. If None (default), consider all sequences
-
-        Returns:
-            collection of str representing guide sequences that were selected
-        """
-        if start < 0:
-            raise ValueError("window start must be >= 0")
-        if end <= start:
-            raise ValueError("window end must be > start")
-        if end > self.aln.seq_length:
-            raise ValueError("window end must be <= alignment length")
-
-        # Create the universe, which is all the input sequences for each
-        # group
-        universe = {}
-        for group_id, seq_ids in self.seq_groups.items():
-            universe[group_id] = set(seq_ids)
-            if only_consider is not None:
-                universe[group_id] = universe[group_id] & only_consider
-
-        percent_that_can_be_uncovered = {}
-        percent_left_to_cover = {}
-        for group_id, seq_ids in universe.items():
-            percent_that_can_be_uncovered[group_id] = max(0,
-                (self.aln.seq_idxs_weighted(seq_ids) -
-                 self.cover_frac[group_id]))
-
-            percent_left_to_cover[group_id] = (1 -
-                percent_that_can_be_uncovered[group_id])
-
-        guides_in_cover = set()
-        def add_guide_to_cover(gd, gd_covered_seqs, gd_pos):
-            # The set representing gd goes into the set cover, and all of the
-            # sequences it hybridizes to are removed from their group in the
-            # universe
-            logger.debug(("Adding guide '%s' (at %d) to cover; it covers "
-                "%d sequences") % (gd, gd_pos, len(gd_covered_seqs)))
-            logger.debug(("Before adding, there are %s percent left to cover "
-                "per-group") % ([percent_left_to_cover[gid]
-                                 for gid in universe.keys()]))
-
-            guides_in_cover.add(gd)
-            for group_id in universe.keys():
-                universe[group_id].difference_update(gd_covered_seqs)
-                percent_left_to_cover[group_id] = max(0,
-                    (self.aln.seq_idxs_weighted(universe[group_id]) -
-                     percent_that_can_be_uncovered[group_id]))
-            # Save the position of this guide in case the guide needs to be
-            # revisited
-            self._selected_guide_positions[gd].add(gd_pos)
-
-            logger.debug(("After adding, there are %s percent left to cover "
-                "per-group") % ([percent_left_to_cover[gid] for gid in universe.keys()]))
-
-        # Place all guides from self.required_guides that fall within this
-        # window into guides_in_cover
-        logger.debug("Adding required covers to cover")
-        for gd, gd_pos in self.required_guides.items():
-            if (gd_pos < start or
-                    gd_pos + self.guide_length > end):
-                # gd is not fully within this window
-                continue
-            # Find the sequences in the alignment that are bound by gd
-            r = (gd, gd_pos)
-            if r in self._memoized_seqs_covered_by_required_guides:
-                gd_covered_seqs = self._memoized_seqs_covered_by_required_guides[r]
-            else:
-                # Determine which sequences are bound by gd, and memoize them
-                gd_covered_seqs = self.aln.sequences_bound_by_guide(
-                    gd, gd_pos, self.mismatches, self.allow_gu_pairs,
-                    required_flanking_seqs=self.required_flanking_seqs)
-                if len(gd_covered_seqs) == 0:
-                    # gd covers no sequences at gd_pos; still initialize with it
-                    # but give a warning
-                    logger.warning(("Guide '%s' at position %d does not cover "
-                        "any sequences but is being required in the cover") %
-                        (gd, gd_pos))
-                if self.do_not_memoize_guides:
-                    # Skip memoization
-                    continue
-                else:
-                    self._memoized_seqs_covered_by_required_guides[r] = gd_covered_seqs
-            if only_consider is not None:
-                # Only cover the sequences that should be considered
-                gd_covered_seqs = gd_covered_seqs & only_consider
-            # Add gd to the cover, and update the universe
-            add_guide_to_cover(gd, gd_covered_seqs, gd_pos)
-
-        # Keep iterating until desired partial cover is obtained for all
-        # groups
-        logger.debug(("Iterating to achieve coverage; universe has %s "
-            "elements per-group, with %s that can be uncovered per-group") %
-            ([len(universe[gid]) for gid in universe.keys()],
-             [percent_that_can_be_uncovered[gid] for gid in universe.keys()]))
-        while [True for group_id in universe.keys()
-               if percent_left_to_cover[group_id] > 0]:
-            # Find the guide that hybridizes to the most sequences, among
-            # those that are not in the cover
-            gd, gd_covered_seqs, gd_pos, gd_score = self._find_optimal_guide_in_window(
-                start, end, universe, percent_left_to_cover)
-
-            if gd is None or len(gd_covered_seqs) == 0:
-                # No suitable guides could be constructed within the window
-                raise CannotAchieveDesiredCoverageError(("No suitable guides "
-                    "could be constructed in the window [%d, %d), but "
-                    "more are needed to achieve desired coverage") %
-                    (start, end))
-
-            # Add gd to the set cover
-            add_guide_to_cover(gd, gd_covered_seqs, gd_pos)
-
-        return guides_in_cover
-
-    def _score_collection_of_guides(self, guides):
-        """Calculate a score representing how redundant guides are in covering
-        target genomes.
-
-        Many windows may have minimal guide designs that have the same
-        number of guides, and it can be difficult to pick between these.
-        For a set of guides S, this calculates a score that represents
-        the redundancy of S so that more redundant ("better") sets of
-        guides receive a higher score. The objective is to assign a higher
-        score to sets of guides that cover genomes with multiple guides
-        and/or in which many of the guides cover multiple genomes. A lower
-        score should go to sets of guides in which guides only cover
-        one genome (or a small number).
-
-        Because this is loosely defined, we use a crude heuristic to
-        calculate this score. For a set of guides S, the score is the
-        average weighted fraction of sequences that need to be covered (as
-        specified by cover_frac) that are covered by guides in S, where the
-        average is taken over the guides. That is, it is the sum of the
-        weighted fraction of needed sequences covered by each guide in S
-        divided by the size of S. The score is a value in [0, 1].
-
-        The score is meant to be compared across sets of guides that
-        are the same size (i.e., have the same number of guides). It
-        is not necessarily useful for comparing across sets of guides
-        that differ in size.
-
-        Args:
-            guides: collection of str representing guide sequences
-
-        Returns:
-            score of guides, as defined above
-        """
-        # For each group, calculate the number of sequences in the group
-        # that ought to be covered and also store the seq_ids as a set
-        percent_needed_to_cover_in_group = {}
-        total_percent_needed_to_cover = 0
-        for group_id, seq_ids in self.seq_groups.items():
-            # The 'percent needed' is the weighted percent of sequences from
-            # the group that need to be covered of all the sequences.
-            # seq_idxs_weighted determines the weight of the group, normalized
-            # so that all groups/sequences sum to 1
-            percent_needed = (self.cover_frac[group_id] *
-                              self.aln.seq_idxs_weighted(seq_ids))
-            percent_needed_to_cover_in_group[group_id] = \
-                (percent_needed, set(seq_ids))
-            total_percent_needed_to_cover += percent_needed
-
-
-        # For each guide gd_seq, calculate the fraction of sequences that
-        # need to be covered that are covered by gd_seq
-        sum_of_frac_of_seqs_bound = 0
-        for gd_seq in guides:
-            # Determine all the sequences covered by gd_seq
-            seqs_bound = set()
-            for pos in self._selected_guide_positions[gd_seq]:
-                seqs_bound.update(self.aln.sequences_bound_by_guide(gd_seq,
-                    pos, self.mismatches, self.allow_gu_pairs,
-                    required_flanking_seqs=self.required_flanking_seqs))
-
-            # For each group, find the number of sequences that need to
-            # be covered that are covered by gd_seq, and sum these over
-            # all the groups
-            total_percent_covered = 0
-            for group_id in percent_needed_to_cover_in_group.keys():
-                percent_needed, seqs_in_group = \
-                    percent_needed_to_cover_in_group[group_id]
-                covered_in_group = seqs_bound & seqs_in_group
-                percent_covered = min(
-                    percent_needed,
-                    self.aln.seq_idxs_weighted(covered_in_group))
-                total_percent_covered += percent_covered
-
-            # Calculate the fraction of sequences that need to be covered
-            # (total_percent_needed_to_cover) that are covered by gd_seq
-            # (total_percent_covered)
-            frac_bound = total_percent_covered / total_percent_needed_to_cover
-            sum_of_frac_of_seqs_bound += frac_bound
-
-        score = sum_of_frac_of_seqs_bound / float(len(guides))
-        return score
-
-    def _seqs_bound_by_guides(self, guides):
-        """Determine the sequences in the alignment bound by the guides.
-
-        Args:
-            guides: collection of str representing guide sequences
-
-        Returns:
-            set of sequence identifiers (index in alignment) bound by
-            a guide
-        """
-        seqs_bound = set()
-        for gd_seq in guides:
-            # Determine all sequences covered by gd_seq
-            for pos in self._selected_guide_positions[gd_seq]:
-                seqs_bound.update(self.aln.sequences_bound_by_guide(gd_seq,
-                    pos, self.mismatches, self.allow_gu_pairs,
-                    required_flanking_seqs=self.required_flanking_seqs))
-        return seqs_bound
-
-    def total_frac_bound_by_guides(self, guides):
-        """Calculate the total weighted fraction of sequences in the alignment
-        bound by the guides.
-
-        Note that if the sequences are grouped (e.g., by year), this
-        might be small because many sequences might be from a group
-        (e.g., year) with a low desired coverage.
-
-        Args:
-            guides: collection of str representing guide sequences
-
-        Returns:
-            total weighted fraction of all sequences bound by a guide
-        """
-        seqs_bound = self._seqs_bound_by_guides(guides)
-        return self.aln.seq_idxs_weighted(seqs_bound)
->>>>>>> f9f9d9d4
 
     def find_guides_with_sliding_window(self, window_size, out_fn,
             window_step=1, sort=False, print_analysis=True):
@@ -1287,580 +223,11 @@
             kwargs: see OligoSearcherMaximizeActivity.init() and
                 GuideSearcher.__init__()
         """
-<<<<<<< HEAD
         super().__init__(aln=aln, guide_length=guide_length,
             soft_constraint=soft_guide_constraint,
             hard_constraint=hard_guide_constraint,
             penalty_strength=penalty_strength,
             missing_data_params=missing_data_params, **kwargs)
-=======
-        if activities is None:
-            activities = self.guide_set_activities(window_start, window_end,
-                    guide_set)
-
-        # Use the weighted average
-        expected_activity = np.average(activities,
-                                       weights=self.aln.seq_norm_weights)
-
-        num_guides = len(guide_set)
-
-        return self._obj_value_from_params(expected_activity, num_guides)
-
-    def best_obj_value(self):
-        """Return the best possible objective value (or a rough estimate).
-
-        Returns:
-            float
-        """
-        # The highest objective value occurs when expected activity is
-        # at its maximum (which occurs when there is maximal detection for
-        # all sequences) and the number of guides is 1
-        return self._obj_value_from_params(self.predictor.rough_max_activity,
-                1)
-
-    def total_frac_bound_by_guides(self, window_start, window_end, guide_set,
-            activities=None):
-        """Calculate the total weighted fraction of sequences in the alignment
-        bound by the guides.
-
-        This assumes that a sequence is 'bound' if the activity against
-        it is >0; otherwise, it is assumed it is not 'bound'. This
-        is reasonable because an activity=0 is the result of being
-        decided by the classification model to be not active.
-
-        Args:
-            window_start/window_end: start (inclusive) and end (exclusive)
-                positions of the window
-            guide_set: set of strings representing guide sequences that
-                have been selected to be in a guide set
-            activities: output of self.guide_set_activities(); if not set,
-                this calls that function
-
-        Returns:
-            total weighted fraction of all sequences detected by a guide
-        """
-        if activities is None:
-            activities = self.guide_set_activities(window_start, window_end,
-                    guide_set)
-
-        # Calculate weighted fraction of activity values >0
-        frac_active = sum(self.aln.seq_norm_weights[i]
-                         for i, x in enumerate(activities) if x > 0)
-
-        return frac_active
-
-    def _ground_set_with_activities_memoized(self, start):
-        """Make a memoized call to determine a ground set of guides at a site.
-
-        This also computes the activity of each guide in the ground set
-        against all sequences in the alignment at its site.
-
-        The 'random-greedy' algorithm has theoretical guarantees on the
-        worst-case output, assuming the objective function is non-negative. To
-        keep those guarantees and meet the assumption, we only allow guides in
-        the ground set that ensure the objective is non-negative. The objective
-        is Ftilde(G) = F(G) - L*max(0, |G| - h) subject to |G| <= H, where F(G)
-        is the expected activity of guide set G, L is self.penalty_strength, h
-        is self.soft_guide_constraint, and H is self.hard_guide_constraint. Let
-        G only contain guides g such that F({g}) >= L*(H - h). F(G) is
-        monotonically increasing, so then F(G) >= L*(H - h). Thus:
-          Ftilde(G) =  F(G) - L*max(0, |G| - h)
-                    >= L*(H - h) - L*max(0, |G| - h)
-        If |G| <= h, then:
-          Ftilde(G) >= L*(H - h) - 0
-                    >= 0    (since H >= h)
-        If |G| > h, then:
-          Ftilde(G) >= L*(H - h) - L*(|G| - h)
-                    =  L*(H - h - |G| + h)
-                    =  L*(H - |G|)
-                    >= 0    (since H >= |G|)
-        Therefore, Ftilde(G), our objective function, is >= 0 always. So, to
-        enforce, non-negativity, we can restrict our ground set to only contain
-        guides g whose expected activity is >= L*(H - h). In other words, every
-        guide has to be sufficiently good.
-
-        Ftilde(G) = F(G) - \lambda*max(0, |G| - m_g) subject to |G| <=
-        \overline{m_g}. We could restrict our domain for G to only contain
-        guides {g} such that F({g}) >= \lambda*(\overline{m_g} - m_g). (Put
-        another way, any guide has to be sufficiently good.) Then Ftilde(G) =
-        F(G) - \lambda*max(0, |G| - m_g) >= \lambda*(\overline{m_g} - m_g) -
-        \lambda*max(0, |G| - m_g) >= \lambda*(\overline{m_g} - m_g - (|G| -
-        m_g)) = \lambda*(\overline{m_g} - m_g) >= 0. So Ftilde(G) is
-        non-negative.
-
-        Args:
-            start: start position in alignment at which to make ground set
-
-        Returns:
-            dict {g: a} where g is a guide sequence str and a
-            is a numpy array giving activities against each sequence
-            in the alignment
-        """
-        if start in self._memoized_ground_sets:
-            # Ground set with activities is already memoized
-            return self._memoized_ground_sets[start]
-
-        # Determine a threshold for each guide in the ground set that
-        # enforces non-negativity of the objective
-        nonnegativity_threshold = (self.penalty_strength *
-            (self.hard_guide_constraint - self.soft_guide_constraint))
-
-        # Compute ground set; do so considering all sequences
-        seqs_to_consider = {0: set(range(self.aln.num_sequences))}
-        try:
-            ground_set = self.aln.determine_representative_guides(
-                    start, self.guide_length, seqs_to_consider,
-                    self.guide_clusterer,
-                    missing_threshold=self.missing_threshold,
-                    guide_is_suitable_fn=self.guide_is_suitable_fn,
-                    required_flanking_seqs=self.required_flanking_seqs)
-        except alignment.CannotConstructGuideError:
-            # There may be too much missing data or a related issue
-            # at this site; do not have a ground set here
-            ground_set = set()
-
-        # Predict activity against all target sequences for each guide
-        # in ground set
-        ground_set_with_activities = {}
-        for gd_seq in ground_set:
-            try:
-                activities = self.aln.compute_activity(start, gd_seq,
-                        self.predictor)
-            except alignment.CannotConstructGuideError:
-                # Most likely this site is too close to an endpoint
-                # and does not have enough context_nt -- there will be
-                # no ground set at this site -- but skip this guide and
-                # try others anyway
-                continue
-            if self.algorithm == 'random-greedy':
-                # Restrict the ground set to only contain guides that
-                # are sufficiently good, as described above
-                # That is, their expected activity has to exceed the
-                # threshold described above
-                # This ensures that the objective is non-negative
-                expected_activity = np.average(activities,
-                    weights=self.aln.seq_norm_weights)
-                if expected_activity < nonnegativity_threshold:
-                    # Guide does not exceed threshold; ignore it
-                    continue
-
-            ground_set_with_activities[gd_seq] = activities
-
-        if self.do_not_memoize_guides:
-            # Return the ground set and do *not* memoize it
-            return ground_set_with_activities
-
-        # Memoize it
-        self._memoized_ground_sets[start] = ground_set_with_activities
-
-        return ground_set_with_activities
-
-    def _cleanup_memoized_ground_sets(self, pos):
-        """Remove a position that is stored in self._memoized_ground_sets.
-
-        This should be called when the position is no longer needed.
-
-        Args:
-            pos: start position that no longer needs to be memoized
-        """
-        if pos in self._memoized_ground_sets:
-            del self._memoized_ground_sets[pos]
-
-    def _activities_after_adding_guide(self, curr_activities,
-            new_guide_activities):
-        """Compute activities after adding a guide to a guide set.
-
-        Let S be the set of target sequences (not just in the piece
-        at start, but through an entire window). Let G be the
-        current guide set, where the predicted activity of G against
-        sequences s_i \in S is curr_activities[i]. That is,
-        curr_activities[i] = max_{g \in G} d(g, s_i)
-        where d(g, s_i) is the predicted activity of g detecting s_i.
-        Now we add a guide x, from the ground set at the position
-        start, into G. Consider sequence s_i. The activity in detecting
-        s_i is:
-             max_{g \in (G U {x})} d(g, s_i)
-           = max[max_{g \in G} d(g, s_i), d(x, s_i)]
-           = max[curr_activities[i], d(x, s_i)]
-        We can easily calculate this for all sequences s_i by taking
-        an element-wise maximum between curr_activities and an array
-        giving the activity between x and each target sequence s_i.
-
-        Args:
-            curr_activities: list of activities across the target
-                sequences yielded by the current guide set
-            new_guide_activities: list of activities across the target
-                sequences for a single new guide
-
-        Returns:
-            list of activities across the target sequences yielded by
-            the new guide added to the current guide set
-        """
-        assert len(new_guide_activities) == len(curr_activities)
-        curr_activities_with_new = np.maximum(curr_activities,
-                new_guide_activities)
-        return curr_activities_with_new
-
-    def _analyze_guides(self, start, curr_activities):
-        """Compute activities after adding in each ground set guide to the
-        guide set.
-
-        Args:
-            start: start position in alignment at which to target
-            curr_activities: list of activities across the target
-                sequences yielded by the current guide set
-
-        Returns:
-            dict {g: a} where g is a guide in the ground set at start
-            and a is the expected activity, taken across the target
-            sequences, of (current ground set U {g})
-        """
-        expected_activities = {}
-        ground_set_with_activities = self._ground_set_with_activities_memoized(
-                start)
-        for x, activities_for_x in ground_set_with_activities.items():
-            curr_activities_with_x = self._activities_after_adding_guide(
-                    curr_activities, activities_for_x)
-            expected_activities[x] = np.average(curr_activities_with_x,
-                weights=self.aln.seq_norm_weights)
-        return expected_activities
-
-    def _analyze_guides_memoized(self, start, curr_activities,
-            use_last=False):
-        """Make a memoized call to self._analyze_guides().
-
-        Args:
-            start: start position in alignment at which to target
-            curr_activities: list of activities across the target
-                sequences yielded by the current guide set
-            use_last: if set, check for a memoized result by using the last
-                key constructed (it is assumed that curr_activities is
-                identical to the last provided value)
-
-        Returns:
-            result of self._analyze_guides()
-        """
-        def analyze():
-            return self._analyze_guides(start, curr_activities)
-
-        # TODO: If memory usage is high, consider not memoizing when
-        # the current guide set is large; similar to the strategy in
-        # GuideSearcherMinimizeGuides._construct_guide_memoized()
-
-        if self.do_not_memoize_guides:
-            # Analyze the guides and return that; do not memoize the result
-            return analyze()
-
-        def make_key():
-            # Make a key for hashing
-            # curr_activities is a numpy array; hash(x.data.tobytes())
-            # works when x is a numpy array
-            key = curr_activities.data.tobytes()
-            return key
-
-        # The output of analyze() is already dense, so do not compress
-        p = super()._compute_guide_memoized(start, analyze, make_key,
-                use_last=use_last, compress=False)
-        return p
-
-    def _find_optimal_guide_in_window(self, start, end, curr_guide_set,
-            curr_activities):
-        """Select a guide from the ground set in the given window based on
-        its marginal contribution.
-
-        When algorithm is 'greedy', this is a guide with the maximal marginal
-        contribution. When the algorithm is 'random-greedy', this is one of the
-        guides, selected uniformly at random, from those with the highest
-        marginal contributions.
-
-        Args:
-            start/end: boundaries of the window; the window spans [start, end)
-            curr_guide_set: current guide set; needed to determine what guides
-                in the ground set can be added, and their marginal
-                contributions
-            curr_activities: list of activities between curr_guide_set
-                and the target sequences (one per target sequence)
-
-        Returns:
-            tuple (g, p) where g is a guide sequence str and p is the position)
-            of g in the alignment; or None if no guide is selected (only the
-            case when the algorithm is 'random-greedy'
-
-        Raises:
-            CannotFindPositiveMarginalContributionError if no guide gives
-            a positive marginal contribution to the objective (i.e., all hurt
-            it). This is only raised when the algorithm is 'greedy'; it
-            can also be the case when the algorithm is 'random-greedy', but
-            in that case this returns None (or can raise the error if
-            all sites are blacklisted)
-        """
-        if start < 0:
-            raise ValueError("window start must be >= 0")
-        if end <= start:
-            raise ValueError("window end must be > start")
-        if end > self.aln.seq_length:
-            raise ValueError("window end must be <= alignment length")
-
-        # Calculate the end of the search (exclusive), which is the last
-        # position in the window at which a guide can start; a guide needs to
-        # fit completely within the window
-        search_end = end - self.guide_length + 1
-
-        curr_expected_activity = np.average(curr_activities,
-                                            weights=self.aln.seq_norm_weights)
-        curr_num_guides = len(curr_guide_set)
-        curr_obj = self._obj_value_from_params(curr_expected_activity,
-                curr_num_guides)
-        def marginal_contribution(expected_activity_with_new_guide):
-            # Compute a marginal contribution after adding a new guide
-            # Note that if this is slow, we may be able to skip calling
-            # this function and just select the guide(s) with the highest
-            # new objective value(s) because the curr_obj is fixed, so
-            # it should not affect which guide(s) have the highest
-            # marginal contribution(s)
-            new_obj = self._obj_value_from_params(
-                    expected_activity_with_new_guide, curr_num_guides + 1)
-            return new_obj - curr_obj
-
-        called_analyze_guides = False
-        possible_guides_to_select = []
-        for pos in range(start, search_end):
-            if self._guide_overlaps_blacklisted_range(pos):
-                # guide starting at pos would overlap a blacklisted range,
-                # so skip this site
-                continue
-            else:
-                # After the first call to self._analyze_guides_memoized in
-                # this window, curr_activities will stay the same as the first
-                # call, so tell the function to take advantage of this (by
-                # avoiding hashing this list again)
-                use_last = pos > start and called_analyze_guides
-
-                p = self._analyze_guides_memoized(pos, curr_activities,
-                        use_last=use_last)
-                called_analyze_guides = True
-
-                # Go over each guide in the ground set at pos, and
-                # skip ones already in the guide set
-                for new_guide, new_expected_activity in p.items():
-                    if new_guide in curr_guide_set:
-                        continue
-                    mc = marginal_contribution(new_expected_activity)
-                    possible_guides_to_select += [(mc, new_guide, pos)]
-
-        if len(possible_guides_to_select) == 0:
-            # All sites are blacklisted in this window
-            raise CannotFindPositiveMarginalContributionError(("There are "
-                "no possible guides; most likely all sites are blacklisted "
-                "or the ground set is empty (no potential guides are "
-                "suitable)"))
-
-        if self.algorithm == 'greedy':
-            # We only want the single guide with the greatest marginal
-            # contribution; optimize for this case
-            r = max(possible_guides_to_select, key=lambda x: x[0])
-            if r[0] <= 0:
-                # The marginal contribution of the best choice is 0 or negative
-                raise CannotFindPositiveMarginalContributionError(("There "
-                    "are no suitable guides to select; all their marginal "
-                    "contributions are non-positive"))
-            else:
-                return (r[1], r[2])
-        elif self.algorithm == 'random-greedy':
-            # We want a set M, with |M| <= self.hard_guide_constraint,
-            # that maximizes \sum_{u \in M} (marginal contribution
-            # from adding u)
-            # We can get this by taking the self.hard_guide_constraint
-            # guides with the largest marginal contributions (just the
-            # positive ones)
-            M = sorted(possible_guides_to_select, key=lambda x: x[0],
-                    reverse=True)[:self.hard_guide_constraint]
-            M = [x for x in M if x[0] > 0]
-
-            # With probability 1-|M|/self.hard_guide_constraint, do not
-            # select a guide. This accounts for the possibility that
-            # some of the best guides have negative marginal contribution
-            # (i.e., |M| < self.hard_guide_constraint)
-            if random.random() < 1.0 - float(len(M))/self.hard_guide_constraint:
-                return None
-
-            # Choose an element from M uniformly at random
-            assert len(M) > 0
-            r = random.choice(M)
-            return (r[1], r[2])
-
-    def _find_guides_in_window(self, start, end):
-        """Find a collection of guides that maximizes expected activity in
-        a given window.
-
-        This attempts to find a guide set that maximizes subject to a
-        penalty for the number of guides and subject to a hard constraint
-        on the number of guides. We treat this is a constrained
-        submodular maximization problem.
-
-        Let d(g, s) be the predicted activity in guide g detecting sequence
-        s. Then, for a guide set G, we define
-          d(G, s) = max_{g \in G} d(g, s).
-        That is, d(G, s) is the activity of the best guide in detecting s.
-
-        We want to find a guide set G that maximizes:
-          Ftilde(G) = F(G) - L*max(0, |G| - h)  subject to  |G| <= H
-        where h represents a soft constraint on |G| and H >= h represents
-        a hard constraint on |G|. F(G) is the expected activity of G
-        in detecting all target sequences; here, we weight target
-        sequences uniformly, so this is the mean of d(G, s) across the
-        s in the target sequences (self.aln). L represents an importance
-        on the penalty. Here: self.penalty_strength is L,
-        self.soft_guide_constraint is h, and self.hard_guide_constraint is H.
-
-        Ftilde(G) is submodular but is not monotone. It can be made to be
-        non-negative by restricting the ground set. The classical discrete
-        greedy algorithm (Nemhauser et al. 1978) assumes a monotone function so
-        in general it does not apply. Nevertheless, it may provide good results
-        in practice despite bad worst-case performance. When self.algorithm is
-        'greedy', this method implements that algorithm: it chooses a guide
-        that provides the greatest marginal contribution at each iteration.
-        Note that, if L=0, then Ftilde(G) is monotone and the classical greedy
-        algorithm ('greedy') is likely the best choice.
-
-        In general, we use the randomized greedy algorithm in Buchbinder et al.
-        2014. We start with a ground set of guides and then greedily select
-        guides, with randomization, that are among ones with the highest
-        marginal contribution. This works as follows:
-          C <- {ground set of guides}
-          C <- C _union_ {2*h 'dummy' elements that contribute 0}
-          G <- {}
-          for i in 1..H:
-            M_i <- H elements from C\G that maximize \sum_{u \in M_i} (
-                    Ftilde(G _union {u}) - Ftilde(G))
-            g* <- element from M_i chosen uniformly at random
-            G <- G _union_ {g*}
-          G <- G \ {dummy elements}
-          return G
-        The collection of guides G is the approximately optimal guide set.
-        This provides a 1/e-approximation when Ftilde(G) is non-monotone
-        and 1-1/e when Ftilde(G) is monotone.
-
-        An equivalent way to look at the above algorithm, and simpler to
-        implement, is the way we implement it here:
-          C <- {ground set of guides}
-          G <- {}
-          for i in 1..H:
-            M_i <- H elements from C\G that maximize \sum_{u \in M_i} (
-                    Ftilde(G _union {u}) - Ftilde(G))
-            With proability (1-|M_i|/H), select no guide and continue
-            Otherwise g* <- element from M_i chosen uniformly at random
-            G <- G _union_ {g*}
-          return G
-
-        The guide set (G, above) is initialized with the guides in
-        self.required_guides that fall within the given window.
-
-        Args:
-            start/end: boundaries of the window; the window spans [start, end)
-
-        Returns:
-            collection of str representing guide sequences that were selected
-        """
-        if start < 0:
-            raise ValueError("window start must be >= 0")
-        if end <= start:
-            raise ValueError("window end must be > start")
-        if end > self.aln.seq_length:
-            raise ValueError("window end must be <= alignment length")
-
-        # Initialize an empty guide set, with 0 activity against each
-        # target sequence
-        curr_guide_set = set()
-        curr_activities = np.zeros(self.aln.num_sequences)
-
-        def add_guide(gd, gd_pos, gd_activities):
-            # Add gd into curr_guide_set and update curr_activities
-            # to reflect the activities of gd
-            logger.debug(("Adding guide '%s' (at %d) to guide set"),
-                    gd, gd_pos)
-
-            # Add the guide to the current guide set
-            assert gd not in curr_guide_set
-            curr_guide_set.add(gd)
-
-            # Update curr_activities
-            nonlocal curr_activities
-            curr_activities = self._activities_after_adding_guide(
-                    curr_activities, gd_activities)
-
-            # Save the position of the guide in case the guide needs to be
-            # revisited
-            self._selected_guide_positions[gd].add(gd_pos)
-
-        # Place all guides from self.required_guides that fall within
-        # this window into curr_guide_set
-        for gd, gd_pos in self.required_guides.items():
-            if (gd_pos < start or
-                    gd_pos + self.guide_length > end):
-                # gd is not fully within this window
-                continue
-            # Predict activities of gd against each target sequence
-            gd_activities = self.aln.compute_activity(
-                    gd_pos, gd, self.predictor)
-            logger.info(("Adding required guide '%s' to the guide set; it "
-                "has average activity %f over the targets"), gd,
-                np.average(gd_activities, weights=self.aln.seq_norm_weights))
-            add_guide(gd, gd_pos, gd_activities)
-
-        # At each iteration of the greedy algorithm (random or deterministic),
-        # we choose 1 guide (possibly 0, for the random algorithm) and can
-        # stop early; therefore, iterate up to self.hard_guide_constraint times
-        logger.debug(("Iterating to construct the guide set"))
-        for i in range(self.hard_guide_constraint):
-            # Pick a guide
-            try:
-                p = self._find_optimal_guide_in_window(
-                        start, end,
-                        curr_guide_set, curr_activities)
-                if p is None:
-                    # The random greedy algorithm did not choose a guide;
-                    # skip this
-                    continue
-                new_gd, gd_pos = p
-            except CannotFindPositiveMarginalContributionError:
-                # No guide adds marginal contribution
-                # This should only happen in the greedy case (or if
-                # all sites are blacklisted), and the objective function
-                # is such that its value would continue to decrease if
-                # we were to continue (i.e., it would continue to be
-                # the case that no guides give a positive marginal
-                # contribution) -- so stop early
-                logger.debug(("At iteration where no guide adds marginal "
-                    "contribution; stopping early"))
-                break
-
-            # new_guide is from the ground set, so we can get its
-            # activities across target sequences easily
-            new_guide_activities = self._ground_set_with_activities_memoized(
-                    gd_pos)[new_gd]
-
-            add_guide(new_gd, gd_pos, new_guide_activities)
-            logger.debug(("There are currently %d guides in the guide set"),
-                    len(curr_guide_set))
-
-        if len(curr_guide_set) == 0:
-            # It is possible no guides can be found (e.g., if they all
-            # create negative objective values)
-            if self.algorithm == 'random-greedy':
-                logger.debug(("No guides could be found, possibly because "
-                    "the ground set in this window is empty. 'random-greedy' "
-                    "restricts the ground set so that the objective function "
-                    "is non-negative. This is more likely to be the case "
-                    "if penalty_strength is relatively high and/or the "
-                    "difference (hard_guide_constraint - soft_guide_constraint) "
-                    "is large. Trying the 'greedy' maximization "
-                    "algorithm may avoid this."))
-            raise CannotFindAnyGuidesError(("No guides could be constructed "
-                "in the window [%d, %d)") % (start, end))
-
-        return curr_guide_set
->>>>>>> f9f9d9d4
 
     def find_guides_with_sliding_window(self, window_size, out_fn,
             window_step=1, sort=False, print_analysis=True):

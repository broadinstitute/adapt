--- conflicted
+++ resolved
@@ -20,12 +20,8 @@
 
 
 def prepare_for(taxid, segment, ref_accs, out,
-        aln_memoizer=None, aln_stat_memoizer=None,
-<<<<<<< HEAD
-        sample_seqs=None, seed=None, filter_warn=0.25, min_seq_len=200,
-=======
-        sample_seqs=None, filter_warn=0.25, min_seq_len=150,
->>>>>>> d4e4bedb
+        aln_memoizer=None, aln_stat_memoizer=None, sample_seqs=None, 
+        seed=None, filter_warn=0.25, min_seq_len=150,
         min_cluster_size=2, prep_influenza=False, years_tsv=None,
         cluster_threshold=0.1, accessions_to_use=None,
         sequences_to_use=None):

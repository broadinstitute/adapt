"""Structure(s) and functions for working with alignments of sequences.
"""

from collections import defaultdict
import logging
import statistics

import numpy as np
from math import log2, isclose

from adapt.utils import oligo
from adapt.utils import lsh
from adapt.utils import predict_activity
from adapt.utils import search

__author__ = 'Hayden Metsky <hayden@mit.edu>'

logger = logging.getLogger(__name__)


class SequenceList:
    """Immutable collection of sequences.
    """

    def __init__(self, seqs):
        """
        Args:
            seqs: list of str, where seqs[i] is the i'th sequence
        """
        self.seqs = seqs
        self.num_sequences = len(seqs)

    def make_list_of_seqs(self, seqs_to_consider=None, include_idx=False,
            remove_gaps=False):
        """Construct list of sequences.

        Args:
            seqs_to_consider: collection of indices of sequences to use (if None,
                use all)
            include_idx: instead of a list of str giving the sequences in
                the alignment, return a list of tuples (seq, idx) where seq
                is a str giving a sequence and idx is the index in the
                list
            remove_gaps: if True, remove gaps ('-') from the returned
                sequences; note that there should not be gaps because,
                in general, this should represent unaligned sequences

        Returns:
            list of str giving the sequences (or, list of
            tuples if include_idx is True)
        """
        if seqs_to_consider is None:
            seqs_to_consider = range(self.num_sequences)

        def seq_str(i):
            # Get the str of the sequence with index i
            s = self.seqs[i]
            if remove_gaps:
                s = s.replace('-', '')
            return s

        if include_idx:
            return [(seq_str(i), i) for i in seqs_to_consider]
        else:
            return [seq_str(i) for i in seqs_to_consider]


class Alignment(SequenceList):
    """Immutable collection of sequences that have been aligned.

    This stores sequences in column-major order, which should make it more
    efficient to extract pieces of the alignment by position and to generate
    consensus sequences.
    """

    def __init__(self, seqs, seq_norm_weights=None):
        """
        Args:
            seqs: list of str representing an alignment in column-major order
                (i.e., seqs[i] is a string giving the bases in the sequences
                at the i'th position of the alignment; it is not the i'th
                sequence)
            seq_norm_weights: list of normalized weights, where
                seq_norm_weights[j] is the weight for the j'th sequence, Should
                sum to 1
        """
        self.seq_length = len(seqs)
        self.num_sequences = len(seqs[0])
        for s in seqs:
            assert len(s) == self.num_sequences

        self.seqs = seqs
        if seq_norm_weights == None:
            self.seq_norm_weights = [1/self.num_sequences for _ in seqs[0]]
        else:
            assert isclose(sum(seq_norm_weights), 1)
            self.seq_norm_weights = seq_norm_weights

        # Memoize information missing data at each position
        self._frac_missing = None
        self._median_missing = None

    def extract_range(self, pos_start, pos_end):
        """Extract range of positions from alignment.

        Args:
            pos_start: start position of extraction (inclusive)
            pos_end: end position of extraction (exclusive)

        Returns:
            object of type Alignment including only the specified range
        """
        return Alignment(self.seqs[pos_start:pos_end],
                         seq_norm_weights=self.seq_norm_weights)

    def _compute_frac_missing(self):
        """Compute fraction of sequences with missing data at each position.
        """
        self._frac_missing = [0 for _ in range(self.seq_length)]
        for j in range(self.seq_length):
            num_n = sum(1 for i in range(self.num_sequences)
                        if self.seqs[j][i] == 'N')
            self._frac_missing[j] = float(num_n) / self.num_sequences

    def seq_idxs_weighted(self, seq_idxs):
        """Find the total weight of a subset of sequences in the alignment

        Args:
            seq_idxs: indexes of the sequences to get the weight of

        Returns:
            sum of the weights of the sequences specified by seq_idxs
        """
        return sum(self.seq_norm_weights[seq_idx]
                   for seq_idx in seq_idxs)

    def median_sequences_with_missing_data(self):
        """Compute the median fraction of sequences with missing data, across
        positions.

        Returns:
            median fraction of sequences that have 'N', taken across the
            positions in the alignment
        """
        if self._median_missing is None:
            if self._frac_missing is None:
                self._compute_frac_missing()
            self._median_missing = statistics.median(self._frac_missing)
        return self._median_missing

    def frac_missing_at_pos(self, pos):
        """Find fraction of sequences with missing data at position.

        Args:
            pos: position in the alignment at which to return the fraction
                of sequences with 'N'

        Returns:
            fraction of sequences at pos with 'N'
        """
        if self._frac_missing is None:
            self._compute_frac_missing()
        return self._frac_missing[pos]

    def seqs_with_gap(self, seqs_to_consider=None):
        """Determine sequences in the alignment that have a gap.

        Args:
            seqs_to_consider: only look within seqs_to_consider for
                sequences with a gap; if None, then look in all
                sequences

        Returns:
            set of indices of sequences that contain a gap
        """
        if seqs_to_consider is None:
            seqs_to_consider = range(self.num_sequences)

        has_gap = set()
        for j in range(self.seq_length):
            has_gap.update(i for i in seqs_to_consider if self.seqs[j][i] == '-')
        return has_gap

    def seqs_with_required_flanking(self, oligo_start, oligo_length,
            required_flanking_seqs, seqs_to_consider=None):
        """Determine sequences in the alignment with required flanking sequence.

        If no flanking sequences are required, this says that all sequences
        have the required flanking sequence.

        Args:
            oligo_start: start position of the oligo in the alignment
            oligo_length: length of the oligo
            required_flanking_seqs: tuple (s5, s3) that specifies sequences
                on the 5' (left; s5) end and 3' (right; s3) end flanking
                the oligo (in the target, not the oligo) that must be
                required for a oligo to bind; if either is None, no
                flanking sequence is required for that end
            seqs_to_consider: only look within seqs_to_consider for
                sequences with the flanking sequences; if None, then
                look in all sequences

        Returns:
            set of indices of sequences that have the required flanking
            sequences
        """
        if seqs_to_consider is None:
            seqs_to_consider = set(range(self.num_sequences))

        def seqs_that_equal(query, start_pos, end_pos):
            # Return set of sequence indices from seqs_to_consider that,
            # in the range [start_pos, end_pos) do not contain a gap and
            # are equal to query
            if start_pos < 0 or end_pos > self.seq_length:
                return set()
            query_matches = set()
            for i in seqs_to_consider:
                s = ''.join(self.seqs[j][i] for j in range(start_pos, end_pos))
                if '-' not in s and oligo.query_target_eq(query, s):
                    query_matches.add(i)
            return query_matches

        required_flanking5, required_flanking3 = required_flanking_seqs

        seqs_with_required_flanking = set(seqs_to_consider)
        if required_flanking5 is not None and len(required_flanking5) > 0:
            query = required_flanking5
            seqs_with_required_flanking &= seqs_that_equal(
                required_flanking5, oligo_start - len(required_flanking5),
                oligo_start)
        if required_flanking3 is not None and len(required_flanking3) > 0:
            seqs_with_required_flanking &= seqs_that_equal(
                required_flanking3, oligo_start + oligo_length,
                oligo_start + oligo_length + len(required_flanking3))
        return seqs_with_required_flanking

<<<<<<< HEAD
=======
    def construct_guide(self, start, guide_length, seqs_to_consider, mismatches,
            allow_gu_pairs, guide_clusterer, percent_needed=None,
            missing_threshold=1, guide_is_suitable_fn=None,
            required_flanking_seqs=(None, None),
            predictor=None, stop_early=True):
        """Construct a single guide to target a set of sequences in the alignment.

        This constructs a guide to target sequence within the range [start,
        start+guide_length]. It only considers the sequences with indices given in
        seqs_to_consider.

        Args:
            start: start position in alignment at which to target
            guide_length: length of the guide
            seqs_to_consider: dict mapping universe group ID to collection of
                indices to use when constructing the guide
            mismatches: threshold on number of mismatches for determining whether
                a guide would hybridize to a target sequence
            allow_gu_pairs: if True, tolerate G-U base pairs between a guide
                and target when computing whether a guide binds
            guide_clusterer: object of SequenceClusterer to use for clustering
                potential guide sequences; it must have been initialized with
                a family suitable for guides of length guide_length; if None,
                then don't cluster, and instead draw a consensus from all
                the sequences
            percent_needed: dict mapping universe group ID to the percent
                coverage of the group that is left to cover in order to
                achieve a desired coverage; these are used to help construct a
                guide
            missing_threshold: do not construct a guide if the fraction of
                sequences with missing data, at any position in the target
                range, exceeds this threshold
            guide_is_suitable_fn: if set, a function f(x) such that this
                will only construct a guide x for which f(x) is True
            required_flanking_seqs: tuple (s5, s3) that specifies sequences
                on the 5' (left; s5) end and 3' (right; s3) end flanking
                the guide (in the target, not the guide) that must be
                present for a guide to bind; if either is None, no
                flanking sequence is required for that end
            predictor: if set, a adapt.utils.predict_activity.Predictor
                object. If None, do not predict activity.
            stop_early: if True, impose early stopping criteria while iterating
                over clusters to improve runtime

        Returns:
            tuple (x, y) where:
                x is the sequence of the constructed guide
                y is a set of indices of sequences (a subset of
                    values in seqs_to_consider) to which the guide x will
                    hybridize
            (Note that it is possible that x binds to no sequences and that
            y will be empty.)
        """
        # TODO: There are several optimizations that can be made to
        # this function that take advantage of G-U pairing in order
        # to lower the number of guides that need to be designed.
        # Two are:
        #  1) The function SequenceClusterer.cluster(..), which is
        #     used here, can cluster accounting for G-U pairing (e.g.,
        #     such that 'A' hashes to 'G' and 'C' hashes to 'T',
        #     so that similar guide sequences hash to the same
        #     value tolerating G-U similarity).
        #  2) Instead of taking a consensus sequence across a
        #     cluster, this can take a pseudo-consensus that
        #     accounts for G-U pairing (e.g., in which 'A' is
        #     treated as 'G' and 'C' is treated as 'T' for
        #     the purposes of generating a consensus sequence).

        assert start + guide_length <= self.seq_length
        assert len(seqs_to_consider) > 0

        for pos in range(start, start + guide_length):
            if self.frac_missing_at_pos(pos) > missing_threshold:
                raise CannotConstructGuideError(("Too much missing data at "
                    "a position in the target range"))

        aln_for_guide = self.extract_range(start, start + guide_length)

        if predictor is not None:
            # Extract the target sequences, including context to use with
            # prediction
            if (start - predictor.context_nt < 0 or
                    start + guide_length + predictor.context_nt > self.seq_length):
                raise CannotConstructGuideError(("The context needed for "
                    "the target to predict activity falls outside the "
                    "range of the alignment at this position"))
            aln_for_guide_with_context = self.extract_range(
                    start - predictor.context_nt,
                    start + guide_length + predictor.context_nt)

        # Before modifying seqs_to_consider, make a copy of it
        seqs_to_consider_cp = {}
        for group_id in seqs_to_consider.keys():
            seqs_to_consider_cp[group_id] = set(seqs_to_consider[group_id])
        seqs_to_consider = seqs_to_consider_cp

        all_seqs_to_consider = set.union(*seqs_to_consider.values())

        # Ignore any sequences in the alignment that have a gap in
        # this region
        if predictor is not None:
            seqs_with_gap = set(aln_for_guide_with_context.seqs_with_gap(all_seqs_to_consider))
        else:
            seqs_with_gap = set(aln_for_guide.seqs_with_gap(all_seqs_to_consider))
        for group_id in seqs_to_consider.keys():
            seqs_to_consider[group_id].difference_update(seqs_with_gap)
        all_seqs_to_consider = set.union(*seqs_to_consider.values())

        # Only consider sequences in the alignment that have the
        # required flanking sequence(s)
        seqs_with_flanking = self.seqs_with_required_flanking(
            start, guide_length, required_flanking_seqs,
            seqs_to_consider=all_seqs_to_consider)
        for group_id in seqs_to_consider.keys():
            seqs_to_consider[group_id].intersection_update(seqs_with_flanking)
        all_seqs_to_consider = set.union(*seqs_to_consider.values())

        # If every sequence in this region has a gap or does not contain
        # required flanking sequence, then there are none left to consider
        if len(all_seqs_to_consider) == 0:
            raise CannotConstructGuideError(("All sequences in region have "
                "a gap and/or do not contain required flanking sequences"))

        seq_rows = aln_for_guide.make_list_of_seqs(all_seqs_to_consider,
            include_idx=True)
        if predictor is not None:
            seq_rows_with_context = aln_for_guide_with_context.make_list_of_seqs(
                    all_seqs_to_consider, include_idx=True)

        if predictor is not None:
            # Memoize activity evaluations
            pair_eval = {}
        def determine_binding_and_active_seqs(gd_sequence):
            binding_seqs = set()
            num_bound = 0
            if predictor is not None:
                num_passed_predict_active = 0
                # Determine what calls to make to
                # predictor.determine_highly_active(); it
                # is best to batch these
                pairs_to_eval = []
                for i, (seq, seq_idx) in enumerate(seq_rows):
                    if guide.guide_binds(gd_sequence, seq, mismatches,
                            allow_gu_pairs):
                        seq_with_context, _ = seq_rows_with_context[i]
                        pair = (seq_with_context, gd_sequence)
                        pairs_to_eval += [pair]
                # Evaluate activity
                evals = predictor.determine_highly_active(start, pairs_to_eval)
                for pair, y in zip(pairs_to_eval, evals):
                    pair_eval[pair] = y
                # Fill in binding_seqs
                for i, (seq, seq_idx) in enumerate(seq_rows):
                    if guide.guide_binds(gd_sequence, seq, mismatches,
                            allow_gu_pairs):
                        num_bound += 1
                        seq_with_context, _ = seq_rows_with_context[i]
                        pair = (seq_with_context, gd_sequence)
                        if pair_eval[pair]:
                            num_passed_predict_active += 1
                            binding_seqs.add(seq_idx)
            else:
                num_passed_predict_active = None
                for i, (seq, seq_idx) in enumerate(seq_rows):
                    if guide.guide_binds(gd_sequence, seq, mismatches,
                            allow_gu_pairs):
                        num_bound += 1
                        binding_seqs.add(seq_idx)
            return binding_seqs, num_bound, num_passed_predict_active

        # Define a score function (higher is better) for a collection of
        # sequences covered by a guide
        if percent_needed is not None:
            # This is the percent coverage it contains that are needed to
            # achieve the partial cover; we can compute this by summing over
            # the normalized weight of needed sequences it contains, taken
            # across the groups in the universe
            # Memoize the scores because this computation might be expensive
            seq_idxs_scores = {}
            def seq_idxs_score(seq_idxs):
                seq_idxs = set(seq_idxs)
                tc = tuple(seq_idxs)
                if tc in seq_idxs_scores:
                    return seq_idxs_scores[tc]
                score = 0
                for group_id, needed in percent_needed.items():
                    contained_in_seq_idxs = seq_idxs & seqs_to_consider[group_id]
                    score += min(needed,
                                 self.seq_idxs_weighted(contained_in_seq_idxs))
                seq_idxs_scores[tc] = score
                return score
        else:
            # Score by the number of sequences it contains
            def seq_idxs_score(seq_idxs):
                return self.seq_idxs_weighted(seq_idxs)

        # First construct the optimal guide to cover the sequences. This would be
        # a string x that maximizes the number of sequences s_i such that x and
        # s_i are equal to within 'mismatches' mismatches; it's called the "max
        # close string" or "close to most strings" problem. For simplicity, let's
        # do the following: cluster the sequences (just the portion with
        # potential guides) with LSH, choose a guide for each cluster to be
        # the consensus of that cluster, and choose the one (across clusters)
        # that has the highest score
        if guide_clusterer is None:
            # Don't cluster; instead, draw the consensus from all the
            # sequences. Effectively, treat it as there being just one
            # cluster, which consists of all sequences to consider
            clusters_ordered = [all_seqs_to_consider]
        else:
            # Cluster the sequences
            clusters = guide_clusterer.cluster(seq_rows)

            # Sort the clusters by score, from highest to lowest
            # Here, the score is determined by the sequences in the cluster
            clusters_ordered = sorted(clusters, key=seq_idxs_score, reverse=True)

        best_gd = None
        best_gd_binding_seqs = None
        best_gd_score = 0
        stopped_early = False
        for cluster_idxs in clusters_ordered:
            if stop_early and best_gd_score > seq_idxs_score(cluster_idxs):
                # The guide from this cluster is unlikely to exceed the current
                # score; stop early
                stopped_early = True
                break

            gd = aln_for_guide.determine_consensus_sequence(
                cluster_idxs)
            if 'N' in gd:
                # Skip this; all sequences at a position in this cluster
                # are 'N'
                continue
            if guide_is_suitable_fn is not None:
                if guide_is_suitable_fn(gd) is False:
                    # Skip this cluster
                    continue
            # Determine the sequences that are bound by this guide (and
            # where it is 'active', if predictor is set)
            binding_seqs, num_bound, num_passed_predict_active = \
                    determine_binding_and_active_seqs(gd)
            score = seq_idxs_score(binding_seqs)
            if score > best_gd_score:
                best_gd = gd
                best_gd_binding_seqs = binding_seqs
                best_gd_score = score

            # Impose an early stopping criterion if predictor is
            # used, because using it is slow
            # Do not use weighting here, as weighting is irrelevant to
            # how many calls are needed to the predictor
            if predictor is not None and stop_early:
                if (num_bound >= 0.5*len(cluster_idxs) and
                        num_passed_predict_active < 0.1*len(cluster_idxs)):
                    # gd binds (according to guide.guide_binds()) many
                    # sequences, but is not predicted to be active against
                    # many; it is likely that this region is poor according to
                    # the predictor (e.g., due to sequence composition). Rather
                    # than trying other clusters at this site, just skip it.
                    # Note that this is just a heuristic; it can help runtime
                    # when the predictor is used, but is not needed and may
                    # hurt the optimality of the solution
                    stopped_early = True
                    break
        gd = best_gd
        binding_seqs = best_gd_binding_seqs

        # It's possible that the consensus sequence (guide) of no cluster
        # binds to any of the sequences. In this case, simply go through all
        # sequences and find the first that has no ambiguity and is suitable
        # and active, and make this the guide
        if gd is None and not stopped_early:
            for i, (s, idx) in enumerate(seq_rows):
                if not set(s).issubset(set(['A', 'C', 'G', 'T'])):
                    # s has ambiguity; skip it
                    continue
                if (guide_is_suitable_fn is not None and
                        guide_is_suitable_fn(s) is False):
                    # Skip s, which is not suitable
                    continue
                if predictor is not None:
                    s_with_context, _ = seq_rows_with_context[i]
                    if not predictor.determine_highly_active(start, [(s_with_context, s)])[0]:
                        # s is not active against itself; skip it
                        continue
                # s has no ambiguity and is a suitable guide; use it
                gd = s
                binding_seqs, _, _ = determine_binding_and_active_seqs(gd)
                break

        if gd is None:
            raise CannotConstructGuideError(("No guides are suitable or "
                "active"))

        return (gd, binding_seqs)

>>>>>>> f9f9d9d4
    def make_list_of_seqs(self, seqs_to_consider=None, include_idx=False,
            remove_gaps=False):
        """Construct list of sequences from the alignment.

        Args:
            seqs_to_consider: collection of indices of sequences to use (if None,
                use all)
            include_idx: instead of a list of str giving the sequences in
                the alignment, return a list of tuples (seq, idx) where seq
                is a str giving a sequence and idx is the index in the
                alignment
            remove_gaps: if True, remove gaps ('-') from the returned
                sequences (i.e., so the sequences are as they appeared
                prior to alignment); in this case, the returned sequences
                may be of differing lengths

        Returns:
            list of str giving the sequences in the alignment (or, list of
            tuples if include_idx is True)
        """
        if seqs_to_consider is None:
            seqs_to_consider = range(self.num_sequences)

        def seq_str(i):
            # Construct the str of the sequence with index i
            s = ''.join(self.seqs[j][i] for j in range(self.seq_length))
            if remove_gaps:
                s = s.replace('-', '')
            return s

        if include_idx:
            return [(seq_str(i), i) for i in seqs_to_consider]
        else:
            return [seq_str(i) for i in seqs_to_consider]

    def determine_consensus_sequence(self, seqs_to_consider=None):
        """Determine consensus sequence from the alignment.

        At each position, the consensus is the most common allele even if it is
        not the majority; the consensus will not be an ambiguity code (except N
        if all bases are N). Ties are broken arbitrarily but deterministically.

        This ignores 'N' bases at each position, determining the consensus from
        the other (non-'N') bases. An 'N' will only be output in the consensus
        if all bases at a position are 'N'.

        Args:
            seqs_to_consider: collection of indices of sequences to use (if None,
                use all)

        Returns:
            str representing the consensus of the alignment
        """
        if seqs_to_consider is None:
            seqs_to_consider = range(self.num_sequences)

        consensus = ''
        for i in range(self.seq_length):
            counts = {'A': 0, 'T': 0, 'C': 0, 'G': 0}
            for j in seqs_to_consider:
                b = self.seqs[i][j]
                if b in counts:
                    counts[b] += self.seq_norm_weights[j]
                elif b == 'N':
                    # skip N
                    continue
<<<<<<< HEAD
                elif b in oligo.FASTA_CODES:
                    for c in oligo.FASTA_CODES[b]:
                        counts[c] += 1.0 / len(oligo.FASTA_CODES[b])
=======
                elif b in guide.FASTA_CODES:
                    for c in guide.FASTA_CODES[b]:
                        counts[c] += (self.seq_norm_weights[j] /
                                      len(guide.FASTA_CODES[b]))
>>>>>>> f9f9d9d4
                else:
                    raise ValueError("Unknown base call %s" % b)
            counts_sorted = sorted(list(counts.items()))
            max_base = max(counts_sorted, key=lambda x: x[1])[0]
            if counts[max_base] == 0:
                consensus += 'N'
            else:
                consensus += max_base

        return consensus

    def determine_most_common_sequences(self, seqs_to_consider=None,
            skip_ambiguity=False, n=1):
        """Determine the most common of the sequences from the alignment.

        If we imagine each sequence in the alignment as existing some
        number of times in the alignment, this effectively picks the
        mode when n is 1.

        Ties are broken arbitrarily but deterministically.

        Args:
            seqs_to_consider: collection of indices of sequences to use (if
                None, use all)
            skip_ambiguity: if True, ignore any sequences that contain
                an ambiguity code (i.e., only count sequences where all
                bases are 'A', 'T', 'C', or 'G')
            n: number of sequences to return. If there are <n unique sequences,
                all sequences are returned

        Returns:
            list of str representing the n most common of the sequences in
            order of count (or None if there are no suitable strings)
        """
        if seqs_to_consider is None:
            seqs_to_consider = range(self.num_sequences)

        allowed_chars = ['A', 'T', 'C', 'G', '-']

        # Convert all sequences into strings, and count the number of each
        seqs_str = self.make_list_of_seqs(seqs_to_consider=seqs_to_consider)
        seq_count = defaultdict(lambda: 0)
        for j, seq_str in enumerate(seqs_str):
            if skip_ambiguity:
                # Skip over this sequence if it contains any base that is
                # ambiguous
                skip = False
                for i in range(len(seq_str)):
                    if seq_str[i] not in allowed_chars:
                        skip = True
                        break
                if skip:
                    continue

            seq_count[seq_str] += self.seq_norm_weights[j]

        if len(seq_count) == 0:
            # There are no suitable strings (e.g., all contain ambiguity)
            return None

        # Find the most common sequence (break ties by arbitrarily by sequence)
        counts_sorted = sorted(list(seq_count.items()),
                               key=lambda x: (-x[1], x[0]))
        max_seq_strs = [count_sorted[0] for count_sorted in counts_sorted[0:n]]
        return max_seq_strs

    def determine_representative_oligos(self, start, oligo_length,
        seqs_to_consider, clusterer, missing_threshold=1,
        is_suitable_fns=[], required_flanking_seqs=(None, None)):
        """Construct a set of oligos representative of the target sequences.

        This is similar to construct_oligo(), except returns a set of
        representative sequences rather than a single best one.

        Args:
            start: start position in alignment at which to target
            oligo_length: length of the representative sequence (oligo)
            seqs_to_consider: dict mapping universe group ID to collection of
                indices to use when constructing the representative sequences
            clusterer: object of SequenceClusterer to use for clustering
                potential oligo sequences; it must have been initialized with
                a family suitable for oligos of length oligo_length; if None,
                then don't cluster, and instead draw a consensus from all
                the sequences
            missing_threshold: do not construct representative sequences if
                the fraction of sequences with missing data, at any position
                in the target range, exceeds this threshold
            is_suitable_fns: if set, the value of this argument is a list
                of functions f(x) such that this will only construct a oligo x
                for which each f(x) is True
            required_flanking_seqs: tuple (s5, s3) that specifies sequences
                on the 5' (left; s5) end and 3' (right; s3) end flanking
                the oligo (in the target, not the oligo) that must be
                present for a oligo to bind; if either is None, no
                flanking sequence is required for that end

        Returns:
            set of representative sequences
        """
        assert start + oligo_length <= self.seq_length
        assert len(seqs_to_consider) > 0

        for pos in range(start, start + oligo_length):
            if self.frac_missing_at_pos(pos) > missing_threshold:
                raise search.CannotConstructOligoError(("Too much missing data at "
                    "a position in the target range"))

        aln_for_oligo = self.extract_range(start, start + oligo_length)

        # Before modifying seqs_to_consider, make a copy of it
        seqs_to_consider_cp = {}
        for group_id in seqs_to_consider.keys():
            seqs_to_consider_cp[group_id] = set(seqs_to_consider[group_id])
        seqs_to_consider = seqs_to_consider_cp

        all_seqs_to_consider = set.union(*seqs_to_consider.values())

        # Ignore any sequences in the alignment that have a gap in
        # this region
        seqs_with_gap = set(aln_for_oligo.seqs_with_gap(all_seqs_to_consider))
        for group_id in seqs_to_consider.keys():
            seqs_to_consider[group_id].difference_update(seqs_with_gap)
        all_seqs_to_consider = set.union(*seqs_to_consider.values())

        # Only consider sequences in the alignment that have the
        # required flanking sequence(s)
        seqs_with_flanking = self.seqs_with_required_flanking(
            start, oligo_length, required_flanking_seqs,
            seqs_to_consider=all_seqs_to_consider)
        for group_id in seqs_to_consider.keys():
            seqs_to_consider[group_id].intersection_update(seqs_with_flanking)
        all_seqs_to_consider = set.union(*seqs_to_consider.values())

        # If every sequence in this region has a gap or does not contain
        # required flanking sequence, then there are none left to consider
        if len(all_seqs_to_consider) == 0:
            raise search.CannotConstructOligoError(("All sequences in region have "
                "a gap and/or do not contain required flanking sequences"))

        seq_rows = aln_for_oligo.make_list_of_seqs(all_seqs_to_consider,
            include_idx=True)

        # Cluster the sequences
        clusters = clusterer.cluster(seq_rows)

        # Take the consensus of each cluster to be the representative
        representatives = set()
        for cluster_idxs in clusters:
            olg = aln_for_oligo.determine_consensus_sequence(
                cluster_idxs)
            if 'N' in olg:
                # Skip this; all sequences at a position in this cluster
                # are 'N'
                continue
            use_olg = True
            for is_suitable_fn in is_suitable_fns:
                if is_suitable_fn(olg) is False:
                    # Skip this oligo/cluster
                    use_olg = False
                    break
            if use_olg:
                representatives.add(olg)
        return representatives

    def compute_activity(self, start, olg_sequence, predictor, mutator=None):
        """Compute activity between an oligo sequence and every target sequence
        in the alignment.

        This only considers the region of the alignment within the range
        [start, start + len(olg_sequence)), along with sequence context.

        Args:
            start: start position in alignment at which to target
            olg_sequence: str representing oligo sequence
            predictor: a adapt.utils.predict_activity.Predictor object
            mutator: a adapt.utils.mutate.Mutator object

        Returns:
            numpy array x where x[i] gives the predicted activity between
            olg_sequence and the sequence in the alignment at index i. If
            mutator is not None, x[i] gives the predicted activity after the
            mutations specified in the mutator.
        """
        oligo_length = len(olg_sequence)
        assert start + oligo_length <= self.seq_length

        if isinstance(predictor, predict_activity.SimpleBinaryPredictor):
            if mutator:
                # Extract the target sequences, including context to use with
                # prediction (i.e. the flanking sequences, if they exist)
                left_context = 0
                right_context = 0
                if predictor:
                    if predictor.required_flanking_seqs[0]:
                        left_context = len(predictor.required_flanking_seqs[0])
                    if predictor.required_flanking_seqs[1]:
                        right_context = len(predictor.required_flanking_seqs[1])

                aln_for_oligo_with_context = self.extract_range(
                        start - left_context,
                        start + oligo_length + right_context)
                seq_rows_with_context = aln_for_oligo_with_context.make_list_of_seqs()

                # Start array of predicted activities; make this all 0s so that
                # sequences for which activities are not computed (e.g., gap)
                # have activity=0
                activities = np.zeros(self.num_sequences)
                for i, seq_with_context in enumerate(seq_rows_with_context):
                    activity = mutator.compute_mutated_activity(predictor,
<<<<<<< HEAD
                                                                seq_with_context,
                                                                olg_sequence,
                                                                start=start)
=======
                        seq_with_context, gd_sequence, start=start)
>>>>>>> f9f9d9d4
                    activities[i] = activity
                return activities
            # Do not use a model; just predict binary activity (1 or 0)
            # based on distance between oligo and targets
            return predictor.compute_activity(start, olg_sequence, self)

        # Extract the target sequences, including context to use with
        # prediction
        if (start - predictor.context_nt < 0 or
                start + oligo_length + predictor.context_nt > self.seq_length):
            raise search.CannotConstructOligoError(("The context needed for "
                "the target to predict activity falls outside the "
                "range of the alignment at this position"))
        aln_for_oligo_with_context = self.extract_range(
                start - predictor.context_nt,
                start + oligo_length + predictor.context_nt)

        # Ignore any sequences in the alignment that have a gap in
        # this region
        all_seqs_to_consider = set(range(self.num_sequences))
        seqs_with_gap = set(aln_for_oligo_with_context.seqs_with_gap(
            all_seqs_to_consider))
        seqs_to_consider = all_seqs_to_consider.difference(seqs_with_gap)

        seq_rows_with_context = aln_for_oligo_with_context.make_list_of_seqs(
                seqs_to_consider, include_idx=True)

        # Start array of predicted activities; make this all 0s so that
        # sequences for which activities are not computed (e.g., gap)
        # have activity=0
        activities = np.zeros(self.num_sequences)

        # Determine what calls to make to predictor.compute_activity(); it
        # is best to batch these
        pairs_to_eval = []
        pairs_to_eval_seq_idx = []
        evals = []

        if mutator:
            for seq_with_context, seq_idx in seq_rows_with_context:
<<<<<<< HEAD
                activity = mutator.compute_mutated_activity(predictor,
                                                            seq_with_context,
                                                            olg_sequence,
                                                            start=start)
=======
                activity = mutator.compute_mutated_activity(
                    predictor, seq_with_context, gd_sequence, start=start)
>>>>>>> f9f9d9d4
                evals.append(activity)
                pairs_to_eval_seq_idx.append(seq_idx)
        else:
            for seq_with_context, seq_idx in seq_rows_with_context:
                pair = (seq_with_context, olg_sequence)
                pairs_to_eval.append(pair)
                pairs_to_eval_seq_idx.append(seq_idx)
            # Evaluate activity
            evals = predictor.compute_activity(start, pairs_to_eval)

        for activity, seq_idx in zip(evals, pairs_to_eval_seq_idx):
            # Fill in the activity for seq_idx
            activities[seq_idx] = activity

        return activities

    def sequences_bound_by_oligo(self, olg_seq, olg_start, mismatches,
            allow_gu_pairs, required_flanking_seqs=(None, None)):
        """Determine the sequences to which a oligo hybridizes.

        Args:
            olg_seq: sequence of the oligo
            olg_start: start position of the oligo in the alignment
            mismatches: threshold on number of mismatches for determining whether
                a oligo would hybridize to a target sequence
            allow_gu_pairs: if True, tolerate G-U base pairs between a
                oligo and target when computing whether a oligo binds
            required_flanking_seqs: tuple (s5, s3) that specifies sequences
                on the 5' (left; s5) end and 3' (right; s3) end flanking
                the oligo (in the target, not the oligo) that must be
                present for a oligo to bind; if either is None, no
                flanking sequence is required for that end

        Returns:
            collection of indices of sequences to which the oligo will
            hybridize
        """
        assert olg_start + len(olg_seq) <= self.seq_length

        aln_for_oligo = self.extract_range(olg_start, olg_start + len(olg_seq))
        seq_rows = aln_for_oligo.make_list_of_seqs(include_idx=True)

        seqs_with_flanking = self.seqs_with_required_flanking(
            olg_start, len(olg_seq), required_flanking_seqs)

        binding_seqs = []
        for seq, seq_idx in seq_rows:
            if (seq_idx in seqs_with_flanking and
                    oligo.binds(olg_seq, seq, mismatches, allow_gu_pairs)):
                binding_seqs += [seq_idx]
        return binding_seqs

    def position_entropy(self):
        """Determine the entropy at each position in the alignment.

        Returns:
            list with the entropy of position i listed at index i
        """

        position_entropy = []
        for i in range(self.seq_length):
            counts = {'A': 0, 'T': 0, 'C': 0, 'G': 0, '-': 0}
            for j in range(self.num_sequences):
                b = self.seqs[i][j]
                if b in counts:
<<<<<<< HEAD
                    counts[b] += 1
                elif b in oligo.FASTA_CODES:
                    for c in oligo.FASTA_CODES[b]:
                        counts[c] += 1.0 / len(oligo.FASTA_CODES[b])
=======
                    counts[b] += self.seq_norm_weights[j]
                elif b in guide.FASTA_CODES:
                    for c in guide.FASTA_CODES[b]:
                        counts[c] += (self.seq_norm_weights[j] /
                                      len(guide.FASTA_CODES[b]))
>>>>>>> f9f9d9d4
                else:
                    raise ValueError("Unknown base call %s" % b)

            # Calculate entropy
            probabilities = [counts[base] for base in counts]
            this_position_entropy = sum([-p*log2(p) for p in probabilities if p > 0])

            position_entropy.append(this_position_entropy)

        return position_entropy

    def base_percentages(self):
        """Determines the percentage of each base pair in the alignment.

        Returns:
            dictionary of base pair to its percentage in the alignment
        """
        counts = {'A': 0, 'T': 0, 'C': 0, 'G': 0}
        for i in range(self.seq_length):
            for j in range(self.num_sequences):
                b = self.seqs[i][j]
                if b in counts:
<<<<<<< HEAD
                    counts[b] += 1
                elif b in oligo.FASTA_CODES:
                    for c in oligo.FASTA_CODES[b]:
                        counts[c] += 1.0 / len(oligo.FASTA_CODES[b])
=======
                    counts[b] += self.seq_norm_weights[j]
                elif b in guide.FASTA_CODES:
                    for c in guide.FASTA_CODES[b]:
                        counts[c] += (self.seq_norm_weights[j] /
                                      len(guide.FASTA_CODES[b]))
>>>>>>> f9f9d9d4
                elif b != '-':
                    raise ValueError("Unknown base call %s" % b)

        # Needs to be normalized because this is across all locations in the
        # alignment and gaps are not counted
        total = sum(counts.values())
        for base in counts:
            counts[base] /= total
        return counts

    @staticmethod
    def from_list_of_seqs(seqs, seq_norm_weights=None):
        """Construct a Alignment from aligned list of sequences.

        If seqs is stored in row-major order, this converts to column-major order
        and creates a Alignment object.

        Args:
            seqs: list of str, all the same length, representing an alignment;
                seqs[i] is the i'th sequence

        Returns:
            object of type Alignment
        """
        num_sequences = len(seqs)

        if num_sequences == 0:
            raise Exception(("Trying to construct an alignment consisting "
                "of 0 sequences"))

        seq_length = len(seqs[0])
        for s in seqs:
            if len(s) != seq_length:
                raise ValueError("Sequences must be the same length")

        seqs_col = ['' for _ in range(seq_length)]
        for j in range(seq_length):
            seqs_col[j] = ''.join(seqs[i][j] for i in range(num_sequences))

        return Alignment(seqs_col, seq_norm_weights=seq_norm_weights)


class SequenceClusterer:
    """Supports clustering sequences using LSH.

    This is useful for approximating an optimal oligo over a collection of
    sequences.
    """

    def __init__(self, family, k=10):
        """
        Args:
            family: object of hash family from which to draw hash functions
            k: number of hash functions to draw from a family of
                hash functions for amplification; each hash function is then
                the concatenation (h_1, h_2, ..., h_k)
        """
        self.hash_concat = lsh.HashConcatenation(family, k)

    def cluster(self, seqs_with_idx):
        """Generate clusters of given sequences.

        Args:
            seqs_with_idx: collection of tuples (seq, idx) where seq
                is a str giving a sequence and idx is an identifier
                of the sequence (e.g., index in an alignment); all idx
                in the collection must be unique

        Returns:
            collection {S_i} where each S_i is a set of idx from
            seqs_with_idx that form a cluster; the S_i's are disjoint and
            their union is all the idx
        """
        def g(seq):
            # Hash a sequence; since the output of self.hash_concat is a
            # tuple of strings, we can join it into one string
            return ''.join(self.hash_concat.g(seq))

        d = defaultdict(set)
        for seq, idx in seqs_with_idx:
            d[g(seq)].add(idx)
        return d.values()

    def largest_cluster(self, seqs_with_idx):
        """Find sequences that form the largest cluster.

        Args:
            seqs_with_idx: collection of tuples (seq, idx) where seq
                is a str giving a sequence and idx is an identifier
                of the sequence (e.g., index in an alignment); all idx
                in the collection must be unique

        Returns:
            set of idx from seqs_with_idx whose sequences form the largest
            cluster
        """
        clusters = self.cluster(seqs_with_idx)
        return max(clusters, key=lambda c: len(c))
<|MERGE_RESOLUTION|>--- conflicted
+++ resolved
@@ -234,306 +234,6 @@
                 oligo_start + oligo_length + len(required_flanking3))
         return seqs_with_required_flanking
 
-<<<<<<< HEAD
-=======
-    def construct_guide(self, start, guide_length, seqs_to_consider, mismatches,
-            allow_gu_pairs, guide_clusterer, percent_needed=None,
-            missing_threshold=1, guide_is_suitable_fn=None,
-            required_flanking_seqs=(None, None),
-            predictor=None, stop_early=True):
-        """Construct a single guide to target a set of sequences in the alignment.
-
-        This constructs a guide to target sequence within the range [start,
-        start+guide_length]. It only considers the sequences with indices given in
-        seqs_to_consider.
-
-        Args:
-            start: start position in alignment at which to target
-            guide_length: length of the guide
-            seqs_to_consider: dict mapping universe group ID to collection of
-                indices to use when constructing the guide
-            mismatches: threshold on number of mismatches for determining whether
-                a guide would hybridize to a target sequence
-            allow_gu_pairs: if True, tolerate G-U base pairs between a guide
-                and target when computing whether a guide binds
-            guide_clusterer: object of SequenceClusterer to use for clustering
-                potential guide sequences; it must have been initialized with
-                a family suitable for guides of length guide_length; if None,
-                then don't cluster, and instead draw a consensus from all
-                the sequences
-            percent_needed: dict mapping universe group ID to the percent
-                coverage of the group that is left to cover in order to
-                achieve a desired coverage; these are used to help construct a
-                guide
-            missing_threshold: do not construct a guide if the fraction of
-                sequences with missing data, at any position in the target
-                range, exceeds this threshold
-            guide_is_suitable_fn: if set, a function f(x) such that this
-                will only construct a guide x for which f(x) is True
-            required_flanking_seqs: tuple (s5, s3) that specifies sequences
-                on the 5' (left; s5) end and 3' (right; s3) end flanking
-                the guide (in the target, not the guide) that must be
-                present for a guide to bind; if either is None, no
-                flanking sequence is required for that end
-            predictor: if set, a adapt.utils.predict_activity.Predictor
-                object. If None, do not predict activity.
-            stop_early: if True, impose early stopping criteria while iterating
-                over clusters to improve runtime
-
-        Returns:
-            tuple (x, y) where:
-                x is the sequence of the constructed guide
-                y is a set of indices of sequences (a subset of
-                    values in seqs_to_consider) to which the guide x will
-                    hybridize
-            (Note that it is possible that x binds to no sequences and that
-            y will be empty.)
-        """
-        # TODO: There are several optimizations that can be made to
-        # this function that take advantage of G-U pairing in order
-        # to lower the number of guides that need to be designed.
-        # Two are:
-        #  1) The function SequenceClusterer.cluster(..), which is
-        #     used here, can cluster accounting for G-U pairing (e.g.,
-        #     such that 'A' hashes to 'G' and 'C' hashes to 'T',
-        #     so that similar guide sequences hash to the same
-        #     value tolerating G-U similarity).
-        #  2) Instead of taking a consensus sequence across a
-        #     cluster, this can take a pseudo-consensus that
-        #     accounts for G-U pairing (e.g., in which 'A' is
-        #     treated as 'G' and 'C' is treated as 'T' for
-        #     the purposes of generating a consensus sequence).
-
-        assert start + guide_length <= self.seq_length
-        assert len(seqs_to_consider) > 0
-
-        for pos in range(start, start + guide_length):
-            if self.frac_missing_at_pos(pos) > missing_threshold:
-                raise CannotConstructGuideError(("Too much missing data at "
-                    "a position in the target range"))
-
-        aln_for_guide = self.extract_range(start, start + guide_length)
-
-        if predictor is not None:
-            # Extract the target sequences, including context to use with
-            # prediction
-            if (start - predictor.context_nt < 0 or
-                    start + guide_length + predictor.context_nt > self.seq_length):
-                raise CannotConstructGuideError(("The context needed for "
-                    "the target to predict activity falls outside the "
-                    "range of the alignment at this position"))
-            aln_for_guide_with_context = self.extract_range(
-                    start - predictor.context_nt,
-                    start + guide_length + predictor.context_nt)
-
-        # Before modifying seqs_to_consider, make a copy of it
-        seqs_to_consider_cp = {}
-        for group_id in seqs_to_consider.keys():
-            seqs_to_consider_cp[group_id] = set(seqs_to_consider[group_id])
-        seqs_to_consider = seqs_to_consider_cp
-
-        all_seqs_to_consider = set.union(*seqs_to_consider.values())
-
-        # Ignore any sequences in the alignment that have a gap in
-        # this region
-        if predictor is not None:
-            seqs_with_gap = set(aln_for_guide_with_context.seqs_with_gap(all_seqs_to_consider))
-        else:
-            seqs_with_gap = set(aln_for_guide.seqs_with_gap(all_seqs_to_consider))
-        for group_id in seqs_to_consider.keys():
-            seqs_to_consider[group_id].difference_update(seqs_with_gap)
-        all_seqs_to_consider = set.union(*seqs_to_consider.values())
-
-        # Only consider sequences in the alignment that have the
-        # required flanking sequence(s)
-        seqs_with_flanking = self.seqs_with_required_flanking(
-            start, guide_length, required_flanking_seqs,
-            seqs_to_consider=all_seqs_to_consider)
-        for group_id in seqs_to_consider.keys():
-            seqs_to_consider[group_id].intersection_update(seqs_with_flanking)
-        all_seqs_to_consider = set.union(*seqs_to_consider.values())
-
-        # If every sequence in this region has a gap or does not contain
-        # required flanking sequence, then there are none left to consider
-        if len(all_seqs_to_consider) == 0:
-            raise CannotConstructGuideError(("All sequences in region have "
-                "a gap and/or do not contain required flanking sequences"))
-
-        seq_rows = aln_for_guide.make_list_of_seqs(all_seqs_to_consider,
-            include_idx=True)
-        if predictor is not None:
-            seq_rows_with_context = aln_for_guide_with_context.make_list_of_seqs(
-                    all_seqs_to_consider, include_idx=True)
-
-        if predictor is not None:
-            # Memoize activity evaluations
-            pair_eval = {}
-        def determine_binding_and_active_seqs(gd_sequence):
-            binding_seqs = set()
-            num_bound = 0
-            if predictor is not None:
-                num_passed_predict_active = 0
-                # Determine what calls to make to
-                # predictor.determine_highly_active(); it
-                # is best to batch these
-                pairs_to_eval = []
-                for i, (seq, seq_idx) in enumerate(seq_rows):
-                    if guide.guide_binds(gd_sequence, seq, mismatches,
-                            allow_gu_pairs):
-                        seq_with_context, _ = seq_rows_with_context[i]
-                        pair = (seq_with_context, gd_sequence)
-                        pairs_to_eval += [pair]
-                # Evaluate activity
-                evals = predictor.determine_highly_active(start, pairs_to_eval)
-                for pair, y in zip(pairs_to_eval, evals):
-                    pair_eval[pair] = y
-                # Fill in binding_seqs
-                for i, (seq, seq_idx) in enumerate(seq_rows):
-                    if guide.guide_binds(gd_sequence, seq, mismatches,
-                            allow_gu_pairs):
-                        num_bound += 1
-                        seq_with_context, _ = seq_rows_with_context[i]
-                        pair = (seq_with_context, gd_sequence)
-                        if pair_eval[pair]:
-                            num_passed_predict_active += 1
-                            binding_seqs.add(seq_idx)
-            else:
-                num_passed_predict_active = None
-                for i, (seq, seq_idx) in enumerate(seq_rows):
-                    if guide.guide_binds(gd_sequence, seq, mismatches,
-                            allow_gu_pairs):
-                        num_bound += 1
-                        binding_seqs.add(seq_idx)
-            return binding_seqs, num_bound, num_passed_predict_active
-
-        # Define a score function (higher is better) for a collection of
-        # sequences covered by a guide
-        if percent_needed is not None:
-            # This is the percent coverage it contains that are needed to
-            # achieve the partial cover; we can compute this by summing over
-            # the normalized weight of needed sequences it contains, taken
-            # across the groups in the universe
-            # Memoize the scores because this computation might be expensive
-            seq_idxs_scores = {}
-            def seq_idxs_score(seq_idxs):
-                seq_idxs = set(seq_idxs)
-                tc = tuple(seq_idxs)
-                if tc in seq_idxs_scores:
-                    return seq_idxs_scores[tc]
-                score = 0
-                for group_id, needed in percent_needed.items():
-                    contained_in_seq_idxs = seq_idxs & seqs_to_consider[group_id]
-                    score += min(needed,
-                                 self.seq_idxs_weighted(contained_in_seq_idxs))
-                seq_idxs_scores[tc] = score
-                return score
-        else:
-            # Score by the number of sequences it contains
-            def seq_idxs_score(seq_idxs):
-                return self.seq_idxs_weighted(seq_idxs)
-
-        # First construct the optimal guide to cover the sequences. This would be
-        # a string x that maximizes the number of sequences s_i such that x and
-        # s_i are equal to within 'mismatches' mismatches; it's called the "max
-        # close string" or "close to most strings" problem. For simplicity, let's
-        # do the following: cluster the sequences (just the portion with
-        # potential guides) with LSH, choose a guide for each cluster to be
-        # the consensus of that cluster, and choose the one (across clusters)
-        # that has the highest score
-        if guide_clusterer is None:
-            # Don't cluster; instead, draw the consensus from all the
-            # sequences. Effectively, treat it as there being just one
-            # cluster, which consists of all sequences to consider
-            clusters_ordered = [all_seqs_to_consider]
-        else:
-            # Cluster the sequences
-            clusters = guide_clusterer.cluster(seq_rows)
-
-            # Sort the clusters by score, from highest to lowest
-            # Here, the score is determined by the sequences in the cluster
-            clusters_ordered = sorted(clusters, key=seq_idxs_score, reverse=True)
-
-        best_gd = None
-        best_gd_binding_seqs = None
-        best_gd_score = 0
-        stopped_early = False
-        for cluster_idxs in clusters_ordered:
-            if stop_early and best_gd_score > seq_idxs_score(cluster_idxs):
-                # The guide from this cluster is unlikely to exceed the current
-                # score; stop early
-                stopped_early = True
-                break
-
-            gd = aln_for_guide.determine_consensus_sequence(
-                cluster_idxs)
-            if 'N' in gd:
-                # Skip this; all sequences at a position in this cluster
-                # are 'N'
-                continue
-            if guide_is_suitable_fn is not None:
-                if guide_is_suitable_fn(gd) is False:
-                    # Skip this cluster
-                    continue
-            # Determine the sequences that are bound by this guide (and
-            # where it is 'active', if predictor is set)
-            binding_seqs, num_bound, num_passed_predict_active = \
-                    determine_binding_and_active_seqs(gd)
-            score = seq_idxs_score(binding_seqs)
-            if score > best_gd_score:
-                best_gd = gd
-                best_gd_binding_seqs = binding_seqs
-                best_gd_score = score
-
-            # Impose an early stopping criterion if predictor is
-            # used, because using it is slow
-            # Do not use weighting here, as weighting is irrelevant to
-            # how many calls are needed to the predictor
-            if predictor is not None and stop_early:
-                if (num_bound >= 0.5*len(cluster_idxs) and
-                        num_passed_predict_active < 0.1*len(cluster_idxs)):
-                    # gd binds (according to guide.guide_binds()) many
-                    # sequences, but is not predicted to be active against
-                    # many; it is likely that this region is poor according to
-                    # the predictor (e.g., due to sequence composition). Rather
-                    # than trying other clusters at this site, just skip it.
-                    # Note that this is just a heuristic; it can help runtime
-                    # when the predictor is used, but is not needed and may
-                    # hurt the optimality of the solution
-                    stopped_early = True
-                    break
-        gd = best_gd
-        binding_seqs = best_gd_binding_seqs
-
-        # It's possible that the consensus sequence (guide) of no cluster
-        # binds to any of the sequences. In this case, simply go through all
-        # sequences and find the first that has no ambiguity and is suitable
-        # and active, and make this the guide
-        if gd is None and not stopped_early:
-            for i, (s, idx) in enumerate(seq_rows):
-                if not set(s).issubset(set(['A', 'C', 'G', 'T'])):
-                    # s has ambiguity; skip it
-                    continue
-                if (guide_is_suitable_fn is not None and
-                        guide_is_suitable_fn(s) is False):
-                    # Skip s, which is not suitable
-                    continue
-                if predictor is not None:
-                    s_with_context, _ = seq_rows_with_context[i]
-                    if not predictor.determine_highly_active(start, [(s_with_context, s)])[0]:
-                        # s is not active against itself; skip it
-                        continue
-                # s has no ambiguity and is a suitable guide; use it
-                gd = s
-                binding_seqs, _, _ = determine_binding_and_active_seqs(gd)
-                break
-
-        if gd is None:
-            raise CannotConstructGuideError(("No guides are suitable or "
-                "active"))
-
-        return (gd, binding_seqs)
-
->>>>>>> f9f9d9d4
     def make_list_of_seqs(self, seqs_to_consider=None, include_idx=False,
             remove_gaps=False):
         """Construct list of sequences from the alignment.
@@ -600,16 +300,10 @@
                 elif b == 'N':
                     # skip N
                     continue
-<<<<<<< HEAD
                 elif b in oligo.FASTA_CODES:
                     for c in oligo.FASTA_CODES[b]:
-                        counts[c] += 1.0 / len(oligo.FASTA_CODES[b])
-=======
-                elif b in guide.FASTA_CODES:
-                    for c in guide.FASTA_CODES[b]:
                         counts[c] += (self.seq_norm_weights[j] /
-                                      len(guide.FASTA_CODES[b]))
->>>>>>> f9f9d9d4
+                                      len(oligo.FASTA_CODES[b]))
                 else:
                     raise ValueError("Unknown base call %s" % b)
             counts_sorted = sorted(list(counts.items()))
@@ -819,13 +513,9 @@
                 activities = np.zeros(self.num_sequences)
                 for i, seq_with_context in enumerate(seq_rows_with_context):
                     activity = mutator.compute_mutated_activity(predictor,
-<<<<<<< HEAD
                                                                 seq_with_context,
                                                                 olg_sequence,
                                                                 start=start)
-=======
-                        seq_with_context, gd_sequence, start=start)
->>>>>>> f9f9d9d4
                     activities[i] = activity
                 return activities
             # Do not use a model; just predict binary activity (1 or 0)
@@ -866,15 +556,10 @@
 
         if mutator:
             for seq_with_context, seq_idx in seq_rows_with_context:
-<<<<<<< HEAD
                 activity = mutator.compute_mutated_activity(predictor,
                                                             seq_with_context,
                                                             olg_sequence,
                                                             start=start)
-=======
-                activity = mutator.compute_mutated_activity(
-                    predictor, seq_with_context, gd_sequence, start=start)
->>>>>>> f9f9d9d4
                 evals.append(activity)
                 pairs_to_eval_seq_idx.append(seq_idx)
         else:
@@ -940,18 +625,11 @@
             for j in range(self.num_sequences):
                 b = self.seqs[i][j]
                 if b in counts:
-<<<<<<< HEAD
-                    counts[b] += 1
+                    counts[b] += self.seq_norm_weights[j]
                 elif b in oligo.FASTA_CODES:
                     for c in oligo.FASTA_CODES[b]:
-                        counts[c] += 1.0 / len(oligo.FASTA_CODES[b])
-=======
-                    counts[b] += self.seq_norm_weights[j]
-                elif b in guide.FASTA_CODES:
-                    for c in guide.FASTA_CODES[b]:
                         counts[c] += (self.seq_norm_weights[j] /
-                                      len(guide.FASTA_CODES[b]))
->>>>>>> f9f9d9d4
+                                      len(oligo.FASTA_CODES[b]))
                 else:
                     raise ValueError("Unknown base call %s" % b)
 
@@ -974,18 +652,11 @@
             for j in range(self.num_sequences):
                 b = self.seqs[i][j]
                 if b in counts:
-<<<<<<< HEAD
-                    counts[b] += 1
+                    counts[b] += self.seq_norm_weights[j]
                 elif b in oligo.FASTA_CODES:
                     for c in oligo.FASTA_CODES[b]:
-                        counts[c] += 1.0 / len(oligo.FASTA_CODES[b])
-=======
-                    counts[b] += self.seq_norm_weights[j]
-                elif b in guide.FASTA_CODES:
-                    for c in guide.FASTA_CODES[b]:
                         counts[c] += (self.seq_norm_weights[j] /
-                                      len(guide.FASTA_CODES[b]))
->>>>>>> f9f9d9d4
+                                      len(oligo.FASTA_CODES[b]))
                 elif b != '-':
                     raise ValueError("Unknown base call %s" % b)
 

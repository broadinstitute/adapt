--- conflicted
+++ resolved
@@ -213,7 +213,7 @@
         return seqs_with_required_flanking
 
     def make_list_of_seqs(self, seqs_to_consider=None, include_idx=False,
-        remove_gaps=False):
+                          remove_gaps=False):
         """Construct list of sequences from the alignment.
 
         Args:
@@ -291,13 +291,8 @@
 
         return consensus
 
-<<<<<<< HEAD
-    def determine_most_common_sequence(self, seqs_to_consider=None,
-        skip_ambiguity=False):
-=======
     def determine_most_common_sequences(self, seqs_to_consider=None,
             skip_ambiguity=False, n=1):
->>>>>>> ae0346db
         """Determine the most common of the sequences from the alignment.
 
         If we imagine each sequence in the alignment as existing some

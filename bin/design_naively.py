#!/usr/bin/env python3
"""Design guides naively for diagnostics.

This can be used as a baseline for the output of design.py.
"""

import argparse
import logging
import heapq

from adapt import alignment
from adapt.utils import log
from adapt.utils import seq_io

__author__ = 'Hayden Metsky <hmetsky@broadinstitute.org>, Priya P. Pillai <ppillai@broadinstitute.org>'

logger = logging.getLogger(__name__)


def construct_guide_naively_at_each_pos(aln, args, ref_seq=None):
    """Naively construct a guide sequence at each position of an alignment.

    This constructs a guide sequence at each position. It does so in two
    ways: 'consensus' (the consensus sequence at the position) and
    'mode' (the most common sequence at the position).

    Args:
        aln: alignment.Alignment object
        args: arguments to program
        ref_seq: reference sequence to base diversity guides on

    Returns:
        list x where x[i] is a dict, giving a guide sequence at position
        i of the alignment. x[i][method] is a tuple (guide, frac),
        where method is 'consensus' or 'mode', and guide gives a guide
        sequence (a string) constructed using the method and frac is
        the fraction of sequences in the alignment to which the guide
        binds
    """
    start_positions = range(aln.seq_length - args.guide_length + 1)
    guides = [None for _ in start_positions]
    if ref_seq is not None:
        ref_seq_aln = alignment.Alignment.from_list_of_seqs([ref_seq])
    for i in start_positions:
        # Extract the portion of the alignment that starts at i
        pos_start, pos_end = i, i + args.guide_length
        aln_for_guide = aln.extract_range(pos_start, pos_end)

        # When constructing guides, ignore any sequences in the alignment
        # that have a gap in this region.
        seqs_with_gap = set(aln_for_guide.seqs_with_gap())
        seqs_to_consider = set(range(aln.num_sequences)) - seqs_with_gap
        # Only look at sequences with valid flanking regions
        seqs_to_consider = aln.seqs_with_required_flanking(i, args.guide_length,
                args.required_flanking_seqs, seqs_to_consider=seqs_to_consider)
        ref_seqs_to_consider = []
        if ref_seq is not None:
            ref_seqs_to_consider = ref_seq_aln.seqs_with_required_flanking(
                    i, args.guide_length, args.required_flanking_seqs)

        consensus_guide = None
        mode_guides = None
        diversity_guide = None

        frac_with_gap = float(len(seqs_with_gap)) / aln.num_sequences
        # Do not bother designing a guide here; there are
        # too many sequences with a gap
        if frac_with_gap < args.skip_gaps:
            # Construct guides
            # Only design guides if there exist sequences to consider
            if len(seqs_to_consider) > 0:
                if args.consensus:
                    consensus_guide = aln_for_guide.determine_consensus_sequence(
                            seqs_to_consider=seqs_to_consider)
                if args.mode:
                    mode_guides = aln_for_guide.determine_most_common_sequences(
                            seqs_to_consider=seqs_to_consider,
                            skip_ambiguity=True, n=args.mode_n)

            if len(ref_seqs_to_consider) > 0:
                if args.diversity:
                    diversity_guide = ref_seq[pos_start:pos_end]

        # Determine the fraction of the sequences that each guide binds to
        if consensus_guide is not None:
            consensus_guide_bound = aln.sequences_bound_by_oligo(
                    consensus_guide, i, args.guide_mismatches,
                    args.allow_gu_pairs, required_flanking_seqs=args.required_flanking_seqs)
            consensus_guide_frac = float(len(consensus_guide_bound)) / aln.num_sequences
        else:
            consensus_guide = 'None'
            consensus_guide_frac = 0

<<<<<<< HEAD
        if mode_guide is not None:
            mode_guide_bound = aln.sequences_bound_by_oligo(
                    mode_guide, i, args.guide_mismatches,
                    args.allow_gu_pairs, required_flanking_seqs=args.required_flanking_seqs)
            mode_guide_frac = float(len(mode_guide_bound)) / aln.num_sequences
=======
        if mode_guides is not None:
            mode_guides_bound = []
            for mode_guide in mode_guides:
                mode_guides_bound.append(aln.sequences_bound_by_guide(
                        mode_guide, i, args.guide_mismatches,
                        args.allow_gu_pairs, required_flanking_seqs=args.required_flanking_seqs))
            all_mode_guides_bound = set().union(*mode_guides_bound)
            # total_mode_guides_frac is the fraction of sequences bound by at
            # least one of the guides
            total_mode_guides_frac = (float(len(all_mode_guides_bound)) /
                                      aln.num_sequences)
            # mode_guides_frac is a list of the fraction of sequences bound by
            # each guides
            mode_guides_frac = [(float(len(mode_guide_bound)) /
                                 aln.num_sequences)
                                for mode_guide_bound in mode_guides_bound]
>>>>>>> ae0346db
        else:
            mode_guides = 'None'
            total_mode_guides_frac = 0
            mode_guides_frac = [0]

        if diversity_guide is not None:
            diversity_guide_bound = aln.sequences_bound_by_oligo(
                diversity_guide, i, args.guide_mismatches,
                args.allow_gu_pairs, required_flanking_seqs=args.required_flanking_seqs)
            diversity_guide_frac = float(len(diversity_guide_bound)) / aln.num_sequences
            if args.diversity == 'entropy':
                all_entropy = aln_for_guide.position_entropy()
                diversity_metric = sum(all_entropy)/args.guide_length
            else:
                raise ValueError("Invalid diversity method '%s'; use one of ['entropy']" %args.diversity)
        else:
            diversity_guide = 'None'
            diversity_guide_frac = 0
            diversity_metric = float('inf')

        d = {}
        if args.consensus:
            d['consensus'] = (consensus_guide, consensus_guide_frac)
        if args.mode:
            d['mode'] = ((mode_guides, mode_guides_frac), total_mode_guides_frac)
        if args.diversity:
            d[args.diversity] = ((diversity_guide, diversity_guide_frac), diversity_metric)
        guides[i] = d
    return guides


def find_guide_in_each_window(guides, aln_length, args, obj_type='max'):
    """Determine a guide for each window of an alignment.

    For each window, this selects the args.best_n guides within it
    (given one guide per position) that has the best metric score.

    To break ties, this selects the first guide (in terms of
    position) among ones with a tied metric.

    Args:
        guides: list such that guides[i] is a tuple (guide, metric)
            giving a guide sequence (guide) at position i of
            an alignment and a metric (metric) that can be used to
            compare guide quality
        aln_length: length of alignment
        args: arguments to program
        obj_type: if 'max', consider the largest value the best; else
            if 'min', consider the smallest value the best. Must be
            either 'min' or 'max'

    Returns:
        list x where x[i] gives a list of the args.best_n tuples (guide, metric)
        representing guides in the window that starts at position i
    """
    window_start_positions = range(aln_length - args.window_size + 1)
    guide_in_window = [[] for _ in window_start_positions]
    for i in window_start_positions:
        window_start, window_end = i, i + args.window_size
        last_guide_pos = window_end - args.guide_length
        logger.info("Searching for a guide within window [%d, %d)" %
                (window_start, window_end))

        # Check if any of the guides are no longer within the window
        # Keep track of which positions still have guides in the heap
        positions = set()
        if i > 0:
            for guide in guide_in_window[i-1]:
                if guide[1] >= window_start:
                    guide_in_window[i].append(guide)
                    positions.add(guide[1])
        heapq.heapify(guide_in_window[i])

        if len(guide_in_window[i]) < args.best_n:
            # One of the previous args.best_n best guides is no longer in the
            # window; find a new one
            for j in range(window_start, last_guide_pos + 1):
                # Skip if guide is already in the heap
                if -j in positions:
                    continue

                guide, metric = guides[j]
                # Reverse order for minimizing
                if obj_type == 'min':
                    metric = -metric

                # If there aren't args.best_n guides on the heap yet, add the
                # guide to the heap
                if len(guide_in_window[i]) < args.best_n:
                    # Use negative position to break ties
                    heapq.heappush(guide_in_window[i], (metric, -j, guide))
                # If the new guide has a better metric than the worst guide on the
                # heap, remove the worst guide and add the new one
                elif metric > guide_in_window[i][0][0]:
                    # Use negative position to break ties
                    heapq.heappushpop(guide_in_window[i], (metric, -j, guide))
        else:
            # All args.best_n guides are still within the window, but now
            # check if the new guide at the very end of the window does better
            guide, metric = guides[last_guide_pos]
            # Reverse order for minimizing
            if obj_type == 'min':
                metric = -metric
            if metric > guide_in_window[i][0][0]:
                heapq.heappushpop(guide_in_window[i], (metric, -last_guide_pos, guide))

    # Undo reverse order for minimizing and sort
    fix = 1 if obj_type == 'max' else -1
    guide_in_window = [[(guide, fix*metric) for metric, _, guide \
            in sorted(guide_in_window_i, reverse=True)] \
            for guide_in_window_i in guide_in_window]
    return guide_in_window


def main(args):
    # Allow G-U base pairing, unless it is explicitly disallowed
    args.allow_gu_pairs = not args.do_not_allow_gu_pairing
    # Run the consensus method, unless it is explicitly disallowed
    args.consensus = not args.no_consensus
    # Run the mode method, unless it is explicitly disallowed
    args.mode = not args.no_mode
    # Check if there is a reference sequence if there is a diversity method
    if args.diversity:
        if not args.ref_seq:
            raise Exception('Must include a reference sequence label to run any diversity method')

    args.required_flanking_seqs = (args.require_flanking5, args.require_flanking3)

    # Read the input alignment
    seqs = seq_io.read_fasta(args.in_fasta)
    aln = alignment.Alignment.from_list_of_seqs(list(seqs.values()))
    try:
        ref_seq = seqs[args.ref_seq] if args.ref_seq else None
    except KeyError:
        raise Exception('Reference sequence %s does not match any label of the sequences in the given FASTA' \
                %args.ref_seq)

    # Construct a guide at each position of the alignment
    logger.info("Constructing guides naively at each position of alignment")
    guides = construct_guide_naively_at_each_pos(aln, args, ref_seq=ref_seq)

    # Find the best guide in each window (for the
    # consensus, mode, and diversity approaches)
    if args.consensus:
        logger.info("Searching for consensus guides")
        consensus_guides_in_window = find_guide_in_each_window(
                [guides[i]['consensus'] for i in range(len(guides))],
                aln.seq_length, args)
    if args.mode:
        logger.info("Searching for mode guides")
        mode_guides_in_window = find_guide_in_each_window(
                [guides[i]['mode'] for i in range(len(guides))],
                aln.seq_length, args)
    if args.diversity:
        logger.info("Searching for %s guides" %args.diversity)
        diversity_guides_in_window = find_guide_in_each_window(
                [guides[i][args.diversity] for i in range(len(guides))],
                aln.seq_length, args, obj_type='min')

    # Write the guides to a TSV file
    with open(args.out_tsv, 'w') as outf:
        header = ['window-start', 'window-end', 'rank']
        if args.consensus:
            header.extend(['target-sequence-by-consensus', 'frac-bound-by-consensus'])
        if args.mode:
            header.extend(['target-sequence-by-mode', 'frac-bound-by-mode', 'total-frac-bound-by-mode'])
        if args.diversity:
            header.extend(['target-sequence-by-%s' %args.diversity, args.diversity, 'frac-bound-by-%s' %args.diversity])

        outf.write('\t'.join(header) + '\n')
        for i in range(aln.seq_length - args.window_size + 1):
            for j in range(args.best_n):
                line = [i, i + args.window_size, j+1]
                if args.consensus:
                    line.extend(consensus_guides_in_window[i][j])
                if args.mode:
                    line.extend(mode_guides_in_window[i][j][0])
                    line.append(mode_guides_in_window[i][j][1])
                if args.diversity:
                    diversity_line = (diversity_guides_in_window[i][j][0][0],
                                      diversity_guides_in_window[i][j][1],
                                      diversity_guides_in_window[i][j][0][1])
                    line.extend(diversity_line)
                outf.write('\t'.join([str(x) for x in line]) + '\n')


if __name__ == "__main__":
    parser = argparse.ArgumentParser()

    # Input alignment and output file
    parser.add_argument('in_fasta',
            help=("Path to input FASTA (aligned)"))
    parser.add_argument('out_tsv',
            help=("Path to TSV file to which to write the output"))

    # Window size
    parser.add_argument('-w', '--window-size', type=int, default=200,
            help=("Output guide(s) within each window (sliding along "
                  "the alignment) of this length"))

    # Parameters on guide length and mismatches
    parser.add_argument('-gl', '--guide-length', type=int, default=28,
            help="Length of guide to construct")
    parser.add_argument('-gm', '--guide-mismatches', type=int, default=0,
            help=("Allow for this number of mismatches when "
                  "determining whether a guide covers a sequence"))

    # Best n guides per window
    parser.add_argument('--best-n', type=int, default=1,
            help=("Find the best BEST_N guides in each window"))

    # G-U pairing options
    parser.add_argument('--do-not-allow-gu-pairing', action='store_true',
            help=("When determining whether a guide binds to a region of "
                  "target sequence, do not count G-U (wobble) base pairs as "
                  "matching. Default is to tolerate G-U pairing: namely, "
                  "A in an output guide sequence matches G in the "
                  "target and C in an output guide sequence matches T "
                  "in the target (since the synthesized guide is the reverse "
                  "complement of the output guide sequence)"))

    # Options to skip
    parser.add_argument('--skip-gaps', type=float, default=0.5,
            help=("If this fraction or more of sequences at a position contain "
                  "a gap character, do not design a guide there"))

    # Reference sequence
    parser.add_argument('--ref-seq', type=str, default=None,
            help=("The label used in the FASTA file of the reference sequence "
                  "to design guides based on sequence diversity; required "
                  "for diversity method"))

    # Guide sequence methods
    parser.add_argument('--no-consensus', action='store_true',
            help=("If set, do not use the consensus method to determine guides; "
                  "otherwise, will use the consensus method"))
    parser.add_argument('--no-mode', action='store_true',
            help=("If set, do not use the mode method to determine guides; "
                  "otherwise, will use the mode method"))
    parser.add_argument('--diversity', type=str, default=None, choices=["entropy"],
            help=("A string of which diversity method to use to determine guides "
                  "('entropy'); None (default) to not use a diversity method. "
                  "'entropy' will calculate the average per position entropy of "
                  "each potential guide, then return the guides at the positions "
                  "with the lowest entropy; nucleotides are determined by the "
                  "reference sequence"))

    parser.add_argument('--mode-n', type=int, default=1,
            help=("Use the MODE_N most common sequences as the 'mode' "
                "sequences; note that this is no longer the 'mode' of the "
                "data. Defaults to 1."))

    # Requiring flanking sequence (PFS)
    parser.add_argument('--require-flanking5',
        help=("Require the given sequence on the 5' protospacer flanking "
              "site (PFS) of each designed guide; this tolerates ambiguity "
              "in the sequence (e.g., 'H' requires 'A', 'C', or 'T', or, "
              "equivalently, avoids guides flanked by 'G'). Note that "
              "this is the 5' end in the target sequence (not the spacer "
              "sequence)."))
    parser.add_argument('--require-flanking3',
        help=("Require the given sequence on the 3' protospacer flanking "
              "site (PFS) of each designed guide; this tolerates ambiguity "
              "in the sequence (e.g., 'H' requires 'A', 'C', or 'T', or, "
              "equivalently, avoids guides flanked by 'G'). Note that "
              "this is the 3' end in the target sequence (not the spacer "
              "sequence)."))

    # Log levels
    parser.add_argument("--debug",
        dest="log_level",
        action="store_const",
        const=logging.DEBUG,
        default=logging.WARNING,
        help=("Debug output"))
    parser.add_argument("--verbose",
        dest="log_level",
        action="store_const",
        const=logging.INFO,
        help=("Verbose output"))

    args = parser.parse_args()

    log.configure_logging(args.log_level)
    main(args)<|MERGE_RESOLUTION|>--- conflicted
+++ resolved
@@ -47,7 +47,7 @@
         aln_for_guide = aln.extract_range(pos_start, pos_end)
 
         # When constructing guides, ignore any sequences in the alignment
-        # that have a gap in this region.
+        # that have a gap in this region. 
         seqs_with_gap = set(aln_for_guide.seqs_with_gap())
         seqs_to_consider = set(range(aln.num_sequences)) - seqs_with_gap
         # Only look at sequences with valid flanking regions
@@ -91,17 +91,10 @@
             consensus_guide = 'None'
             consensus_guide_frac = 0
 
-<<<<<<< HEAD
-        if mode_guide is not None:
-            mode_guide_bound = aln.sequences_bound_by_oligo(
-                    mode_guide, i, args.guide_mismatches,
-                    args.allow_gu_pairs, required_flanking_seqs=args.required_flanking_seqs)
-            mode_guide_frac = float(len(mode_guide_bound)) / aln.num_sequences
-=======
         if mode_guides is not None:
             mode_guides_bound = []
             for mode_guide in mode_guides:
-                mode_guides_bound.append(aln.sequences_bound_by_guide(
+                mode_guides_bound.append(aln.sequences_bound_by_oligo(
                         mode_guide, i, args.guide_mismatches,
                         args.allow_gu_pairs, required_flanking_seqs=args.required_flanking_seqs))
             all_mode_guides_bound = set().union(*mode_guides_bound)
@@ -114,7 +107,6 @@
             mode_guides_frac = [(float(len(mode_guide_bound)) /
                                  aln.num_sequences)
                                 for mode_guide_bound in mode_guides_bound]
->>>>>>> ae0346db
         else:
             mode_guides = 'None'
             total_mode_guides_frac = 0
@@ -149,7 +141,7 @@
 def find_guide_in_each_window(guides, aln_length, args, obj_type='max'):
     """Determine a guide for each window of an alignment.
 
-    For each window, this selects the args.best_n guides within it
+    For each window, this selects the args.best_n guides within it 
     (given one guide per position) that has the best metric score.
 
     To break ties, this selects the first guide (in terms of
@@ -158,7 +150,7 @@
     Args:
         guides: list such that guides[i] is a tuple (guide, metric)
             giving a guide sequence (guide) at position i of
-            an alignment and a metric (metric) that can be used to
+            an alignment and a metric (metric) that can be used to 
             compare guide quality
         aln_length: length of alignment
         args: arguments to program
@@ -188,8 +180,8 @@
                     positions.add(guide[1])
         heapq.heapify(guide_in_window[i])
 
-        if len(guide_in_window[i]) < args.best_n:
-            # One of the previous args.best_n best guides is no longer in the
+        if len(guide_in_window[i]) < args.best_n: 
+            # One of the previous args.best_n best guides is no longer in the 
             # window; find a new one
             for j in range(window_start, last_guide_pos + 1):
                 # Skip if guide is already in the heap
@@ -201,7 +193,7 @@
                 if obj_type == 'min':
                     metric = -metric
 
-                # If there aren't args.best_n guides on the heap yet, add the
+                # If there aren't args.best_n guides on the heap yet, add the 
                 # guide to the heap
                 if len(guide_in_window[i]) < args.best_n:
                     # Use negative position to break ties
@@ -294,11 +286,11 @@
                     line.extend(mode_guides_in_window[i][j][0])
                     line.append(mode_guides_in_window[i][j][1])
                 if args.diversity:
-                    diversity_line = (diversity_guides_in_window[i][j][0][0],
+                    diversity_line = (diversity_guides_in_window[i][j][0][0], 
                                       diversity_guides_in_window[i][j][1],
                                       diversity_guides_in_window[i][j][0][1])
                     line.extend(diversity_line)
-                outf.write('\t'.join([str(x) for x in line]) + '\n')
+                outf.write('\t'.join([str(x) for x in line]) + '\n') 
 
 
 if __name__ == "__main__":

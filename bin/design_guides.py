#!/usr/bin/env python3
"""Design guides for diagnostics."""

import argparse
import logging
import re

from dxguidedesign import alignment
from dxguidedesign import guide_search
from dxguidedesign.utils import guide
from dxguidedesign.utils import log
from dxguidedesign.utils import seq_io
from dxguidedesign.utils import year_cover

__author__ = 'Hayden Metsky <hayden@mit.edu>'

logger = logging.getLogger(__name__)


def seqs_grouped_by_year(seqs, args):
    """Group sequences according to their year and assigned partial covers.

    Args:
        seqs: dict mapping sequence name to sequence, as read from a FASTA
        args: namespace of arguments provided to this executable

    Returns:
        tuple (aln, years_idx, cover_frac) where aln is an
        alignment.Alignment object from seqs; years_idx is a dict
        mapping each year to the set of indices in aln representing
        sequences for that year; and cover_frac is a dict mapping each
        year to the desired partial cover of sequences from that year,
        as determined by args.cover_by_year_decay
    """
    years_fn, year_highest_cover, year_cover_decay = args.cover_by_year_decay

    # Map sequence names to index in alignment, and construct alignment
    seq_list = []
    seq_idx = {}
    for i, (name, seq) in enumerate(seqs.items()):
        seq_idx[name] = i
        seq_list += [seq]
    aln = alignment.Alignment.from_list_of_seqs(seq_list)

    # Read sequences for each year, and check that every sequence has
    # a year
    years = year_cover.read_years(years_fn)
    all_seqs_with_year = set.union(*years.values())
    for seq in seq_idx.keys():
        if seq not in all_seqs_with_year:
            raise Exception("Unknown year for sequence '%s'" % seq)

    # Convert years dict to map to indices rather than sequence names
    years_idx = {}
    for year in years.keys():
        # Skip names not in seq_idx because the years file may contain
        # sequences that are not in seqs
        years_idx[year] = set(seq_idx[name] for name in years[year]
            if name in seq_idx)

    # Construct desired partial cover for each year
    cover_frac = year_cover.construct_partial_covers(
        years.keys(), year_highest_cover, args.cover_frac, year_cover_decay)

    return aln, years_idx, cover_frac


def parse_required_guides_and_blacklist(args):
    """Parse files giving required guides and blacklisted sequence.

    Args:
        args: namespace of arguments provided to this executable

    Returns:
        tuple (required_guides, blacklisted_ranges) where required_guides
        is a representation of data in the args.required_guides file;
        blacklisted_ranges is a representation of data in the
        args.blacklisted_ranges file; and blacklisted_kmers is a
        representation of data in the args.blacklisted_kmers file
    """
    num_aln = len(args.in_fasta)

    # Read required guides, if provided
    if args.required_guides:
        required_guides = seq_io.read_required_guides(
            args.required_guides, args.guide_length, num_aln)
    else:
        required_guides = [{} for _ in range(num_aln)]

    # Read blacklisted ranges, if provided
    if args.blacklisted_ranges:
        blacklisted_ranges = seq_io.read_blacklisted_ranges(
            args.blacklisted_ranges, num_aln)
    else:
        blacklisted_ranges = [set() for _ in range(num_aln)]

    # Read blacklisted kmers, if provided
    if args.blacklisted_kmers:
        blacklisted_kmers = seq_io.read_blacklisted_kmers(
            args.blacklisted_kmers,
            min_len_warning=5,
            max_len_warning=args.guide_length)
    else:
        blacklisted_kmers = set()

    return required_guides, blacklisted_ranges, blacklisted_kmers


def design_independently(args):
    """Design guides, treating targets independently.

    Args:
        args: namespace of arguments provided to this executable
    """
    required_guides, blacklisted_ranges, blacklisted_kmers = \
        parse_required_guides_and_blacklist(args)

    def guide_is_suitable(guide):
        # Return True iff the guide does not contain a blacklisted k-mer
        for kmer in blacklisted_kmers:
            if kmer in guide:
                return False
        return True

    # Treat each alignment independently
    for i, (in_fasta, out_tsv) in enumerate(zip(args.in_fasta, args.out_tsv)):
        # Read the sequences and make an Alignment object
        seqs = seq_io.read_fasta(in_fasta)
        if args.cover_by_year_decay:
            aln, seq_groups, cover_frac = seqs_grouped_by_year(seqs, args)
        else:
            aln = alignment.Alignment.from_list_of_seqs(list(seqs.values()))
            seq_groups = None
            cover_frac = args.cover_frac

        required_guides_for_aln = required_guides[i]
        blacklisted_ranges_for_aln = blacklisted_ranges[i]

        # Find an optimal set of guides for each window in the genome,
        # and write them to a file
        gs = guide_search.GuideSearcher(aln, args.guide_length, args.mismatches,
                                        args.window_size, cover_frac,
                                        args.missing_thres,
                                        guide_is_suitable_fn=guide_is_suitable,
                                        seq_groups=seq_groups,
                                        required_guides=required_guides_for_aln,
                                        blacklisted_ranges=blacklisted_ranges_for_aln)
        gs.find_guides_that_cover(out_tsv, sort=args.sort_out)


def design_for_id(args):
    """Design guides for differential identification across targets.

    Args:
        args: namespace of arguments provided to this executable
    """
    # Create an alignment object for each input
    alns = []
    seq_groups_per_input = []
    cover_frac_per_input = []
    for in_fasta in args.in_fasta:
        seqs = seq_io.read_fasta(in_fasta)
        if args.cover_by_year_decay:
            aln, seq_groups, cover_frac = seqs_grouped_by_year(seqs, args)
        else:
            aln = alignment.Alignment.from_list_of_seqs(list(seqs.values()))
            seq_groups = None
            cover_frac = args.cover_frac
        alns += [aln]
        seq_groups_per_input += [seq_groups]
        cover_frac_per_input += [cover_frac]

    required_guides, blacklisted_ranges, blacklisted_kmers = \
        parse_required_guides_and_blacklist(args)

    logger.info(("Constructing data structure to allow differential "
        "identification"))
    aq = alignment.AlignmentQuerier(alns, args.guide_length,
        args.diff_id_mismatches)
    aq.setup()

    for i, aln in enumerate(alns):
        seq_groups = seq_groups_per_input[i]
        cover_frac = cover_frac_per_input[i]
        required_guides_for_aln = required_guides[i]
        blacklisted_ranges_for_aln = blacklisted_ranges[i]

        def guide_is_suitable(guide):
            # Return True iff the guide does not contain a blacklisted
            # k-mer and is specific to aln

            # Return False if the guide contains a blacklisted k-mer
            for kmer in blacklisted_kmers:
                if kmer in guide:
                    return False

            # Return True if guide does not hit too many sequences in
            # alignments other than aln
            return aq.guide_is_specific_to_aln(guide, i, args.diff_id_frac)

        # Mask alignment with index i (aln) from being reported in queries
        # because we will likely get many guide sequences that hit aln, but we
        # do not care about these for checking specificity
        logger.info("Masking alignment %d (of %d) from alignment queries",
            i + 1, len(alns))
        aq.mask_aln(i)

        # Find an optimal set of guides for each window in the genome,
        # and write them to a file; ensure that the selected guides are
        # specific to this alignment
        logger.info("Finding guides for alignment %d (of %d)", i + 1, len(alns))
        gs = guide_search.GuideSearcher(aln, args.guide_length, args.mismatches,
                                        args.window_size, cover_frac,
                                        args.missing_thres,
                                        guide_is_suitable_fn=guide_is_suitable,
                                        seq_groups=seq_groups,
                                        required_guides=required_guides_for_aln,
                                        blacklisted_ranges=blacklisted_ranges_for_aln)
        gs.find_guides_that_cover(args.out_tsv[i], sort=args.sort_out)

        # i should no longer be masked from queries
        logger.info("Unmasking alignment %d (of %d) from alignment queries",
            i + 1, len(alns))
        aq.unmask_all_aln()


def main(args):
    logger = logging.getLogger(__name__)

    if len(args.in_fasta) != len(args.out_tsv):
        raise Exception("Number output TSVs must match number of input FASTAs")

    if (args.diff_id_mismatches or args.diff_id_frac) and not args.diff_id:
        logger.warning(("--id-m or --id-frac is useless without also "
            "specifying --id"))
    if args.diff_id:
        # Specify default values for --id-m and --id-frac (to allow the above
        # check, do not do this with argparse directly)
        if not args.diff_id_mismatches:
            args.diff_id_mismatches = 2
        if not args.diff_id_frac:
            args.diff_id_frac = 0.05

    # Allow G-U base pairing, unless it is explicitly disallowed
    guide.set_allow_gu_pairs_to_yes()
    if args.do_not_allow_gu_pairing:
        guide.set_allow_gu_pairs_to_no()

    if args.diff_id:
        design_for_id(args)
    else:
        design_independently(args)

if __name__ == "__main__":
    parser = argparse.ArgumentParser()

    # Input/output
    parser.add_argument('in_fasta', nargs='+',
        help=("Path to input FASTA. More than one can be "
              "given; without --id specified, this just "
              "outputs guides independently for each alignment"))
    parser.add_argument('-o', '--out-tsv', nargs='+', required=True,
        help=("Path to output TSV. If more than one input "
              "FASTA is given, the same number of output TSVs "
              "must be given; each output TSV corresponds to "
              "an input FASTA."))

    # Parameters on guide length, mismatches, and window size
    parser.add_argument('-l', '--guide-length', type=int, default=28,
        help="Length of guide to construct")
    parser.add_argument('-m', '--mismatches', type=int, default=0,
        help=("Allow for this number of mismatches when "
              "determining whether a guide covers a sequence"))
    parser.add_argument('-w', '--window-size', type=int, default=200,
        help=("Ensure that selected guides are all within a "
              "window of this size"))

    # Desired coverage of target sequences
    def check_cover_frac(val):
        fval = float(val)
        if fval > 0 and fval <= 1:
            # a float in (0, 1]
            return fval
        else:
            raise argparse.ArgumentTypeError("%s is an invalid -p value" % val)
    parser.add_argument('-p', '--cover-frac', type=check_cover_frac, default=1.0,
        help=("The fraction of sequences that must be covered "
              "by the selected guides"))

    # Automatically setting desired coverage of target sequences based
    # on their year
    class ParseCoverDecay(argparse.Action):
        # This is needed because --cover-by-year-decay has multiple args
        # of different types
        def __call__(self, parser, namespace, values, option_string=None):
            a, b, c = values
            # Check that b is a valid year
            year_pattern = re.compile('^(\d{4})$')
            if year_pattern.match(b):
                bi = int(b)
            else:
                raise argparse.ArgumentTypeError(("%s is an invalid 4-digit "
                    "year") % b)
            # Check that c is a valid decay
            cf = float(c)
            if cf <= 0 or cf >= 1:
                raise argparse.ArgumentTypeError(("%s is an invalid decay; it "
                    "must be a float in (0,1)" % c))
            setattr(namespace, self.dest, (a, bi, cf))
    parser.add_argument('--cover-by-year-decay', nargs=3, action=ParseCoverDecay,
        help=("<A> <B> <C>; if set, group input sequences by year and set a "
              "desired partial cover for each year (fraction of sequences that "
              "must be covered by guides) as follows: A is a tsv giving "
              "a year for each input sequence (col 1 is sequence name "
              "matching that in the input FASTA, col 2 is year). All years "
              ">= B receive a desired cover fraction of COVER_FRAC "
              "(specified with -p or --cover-frac). Each preceding year "
              "receives a desired cover fraction that decays by C -- i.e., "
              "year n is given C*(desired cover fraction of year n+1)"))

    # Sort output windows by optimality
    parser.add_argument('--sort', dest='sort_out', action='store_true',
        help=("If set, sort output TSV by number of guides "
              "(ascending) then by score (descending); "
              "default is to sort by window position"))

    # Handling missing data
    parser.add_argument('--missing-thres', nargs=3, type=float, default=[0.5, 0.05, 1.5],
        help=("<A> <B> <C>; parameters governing the threshold on which sites "
              "to ignore due to too much missing data. The 3 values specify "
              "not to attempt to design guides overlapping sites where the "
              "fraction of sequences with missing data is > min(A, max(B, C*m) "
              "where m is the median fraction of sequences with missing data "
              "over the alignment. Set a=1 and b=1 to not ignore sites due "
              "to missing data."))

    # Differential identification
    parser.add_argument('--id', dest="diff_id", action='store_true',
        help=("Design guides to perform differential "
              "identification, where each input FASTA is a "
              "group/taxon to identify with specificity; see "
              "--id-m and --id-thres for more"))
    parser.add_argument('--id-m', dest="diff_id_mismatches", type=int,
        help=("Allow for this number of mismatches when determining whether "
              "a guide 'hits' a sequence in a group/taxon other than the "
              "for which it is being designed; higher values correspond to more "
              "specificity. Ignored when --id is not set."))
    parser.add_argument('--id-frac', dest="diff_id_frac", type=float,
        help=("Decide that a guide 'hits' a group/taxon if it 'hits' a "
              "fraction of sequences in that group/taxon that exceeds this "
              "value; lower values correspond to more specificity. Ignored "
              "when --id is not set."))

<<<<<<< HEAD
    # G-U pairing options
    parser.add_argument('--do-not-allow-gu-pairing', action='store_true',
        help=("When determining whether a guide binds to a region of "
              "target sequence, do not count G-U (wobble) base pairs as "
              "matching. Default is to tolerate G-U pairing: namely, "
              "A in an output guide sequence matches G in the "
              "target and C in an output guide sequence matches T "
              "in the target (since the synthesized guide is the reverse "
              "complement of the output guide sequence)"))

=======
    # Requiring guides in the cover, and blacklisting ranges and/or k-mers
    parser.add_argument('--required-guides',
        help=("Path to a file that gives guide sequences that will be "
              "included in the guide cover and output for the windows "
              "in which they belong, e.g., if certain guide sequences are "
              "shown experimentally to perform well. The file must have "
              "3 columns: col 1 gives an identifier for the alignment "
              "that the guide covers, such that i represents the i'th "
              "FASTA given as input (0-based); col 2 gives a guide sequence; "
              "col 3 gives the start position of the guide (0-based) in "
              "the alignment"))
    parser.add_argument('--blacklisted-ranges',
        help=("Path to a file that gives ranges in alignments from which "
              "guides will not be constructed. The file must have 3 columns: "
              "col 1 gives an identifier for the alignment that the range "
              "corresponds to, such that i represents the i'th FASTA "
              "given as input (0-based); col 2 gives the start position of "
              "the range (inclusive); col 3 gives the end position of the "
              "range (exclusive)"))
    parser.add_argument('--blacklisted-kmers',
        help=("Path to a FASTA file that gives k-mers to blacklisted from "
              "guide sequences. No guide sequences will be constructed that "
              "contain these k-mers. The k-mers make up the sequences in "
              "the FASTA file; the sequence names are ignored. k-mers "
              "should be long enough so that not too many guide sequences "
              "are deemed to be unsuitable, and should be at most the "
              "length of the guide"))

    # Log levels
>>>>>>> 3e3d872d
    parser.add_argument("--debug",
                        dest="log_level",
                        action="store_const",
                        const=logging.DEBUG,
                        default=logging.WARNING,
                        help=("Debug output"))
    parser.add_argument("--verbose",
                        dest="log_level",
                        action="store_const",
                        const=logging.INFO,
                        help=("Verbose output"))
    args = parser.parse_args()

    log.configure_logging(args.log_level)
    main(args)<|MERGE_RESOLUTION|>--- conflicted
+++ resolved
@@ -351,7 +351,6 @@
               "value; lower values correspond to more specificity. Ignored "
               "when --id is not set."))
 
-<<<<<<< HEAD
     # G-U pairing options
     parser.add_argument('--do-not-allow-gu-pairing', action='store_true',
         help=("When determining whether a guide binds to a region of "
@@ -362,7 +361,6 @@
               "in the target (since the synthesized guide is the reverse "
               "complement of the output guide sequence)"))
 
-=======
     # Requiring guides in the cover, and blacklisting ranges and/or k-mers
     parser.add_argument('--required-guides',
         help=("Path to a file that gives guide sequences that will be "
@@ -392,7 +390,6 @@
               "length of the guide"))
 
     # Log levels
->>>>>>> 3e3d872d
     parser.add_argument("--debug",
                         dest="log_level",
                         action="store_const",
